--- conflicted
+++ resolved
@@ -224,13 +224,8 @@
                          double video_pts, int draw_flags,
                          struct mp_image_pool *pool, struct mp_image *dest);
 
-<<<<<<< HEAD
-void osd_object_pos_to_native(struct osd_state *osd, struct osd_object *obj,
-                              float *x, float *y);
-=======
 void osd_object_get_scale_factor(struct osd_state *osd, struct osd_object *obj,
                                  double *sw, double *sh);
->>>>>>> c01a5f72
 
 // defined in osd_libass.c and osd_dummy.c
 
