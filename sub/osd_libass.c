/*
 * This file is part of mplayer2.
 *
 * mplayer2 is free software; you can redistribute it and/or modify
 * it under the terms of the GNU General Public License as published by
 * the Free Software Foundation; either version 2 of the License, or
 * (at your option) any later version.
 *
 * mplayer2 is distributed in the hope that it will be useful,
 * but WITHOUT ANY WARRANTY; without even the implied warranty of
 * MERCHANTABILITY or FITNESS FOR A PARTICULAR PURPOSE.  See the
 * GNU General Public License for more details.
 *
 * You should have received a copy of the GNU General Public License along
 * with mplayer2.  If not, see <http://www.gnu.org/licenses/>.
 */

#include <stdio.h>
#include <stdlib.h>
#include <string.h>
#include <assert.h>

#include <libavutil/common.h>

#include "config.h"

#include "talloc.h"
#include "mpvcore/mp_common.h"
#include "mpvcore/mp_msg.h"
#include "sub.h"

static const char osd_font_pfb[] =
#include "sub/osd_font.h"
;

#include "sub/ass_mp.h"
#include "mpvcore/options.h"


<<<<<<< HEAD
// NOTE: \fs-1 to reduce the size of the symbols in relation to normal text.
//       Done because libass doesn't center characters that are too high.
#define ASS_USE_OSD_FONT "{\\fnmpv-osd-symbols\\fs-1}"
=======
#define ASS_USE_OSD_FONT "{\\fnmpv-osd-symbols}"
>>>>>>> 7f398f83

void osd_init_backend(struct osd_state *osd)
{
    osd->osd_ass_library = mp_ass_init(osd->opts);
    ass_add_font(osd->osd_ass_library, "mpv-osd-symbols", (void *)osd_font_pfb,
                 sizeof(osd_font_pfb) - 1);

    osd->osd_render = ass_renderer_init(osd->osd_ass_library);
    mp_ass_configure_fonts(osd->osd_render, osd->opts->osd_style);
    ass_set_aspect_ratio(osd->osd_render, 1.0, 1.0);
}

void osd_destroy_backend(struct osd_state *osd)
{
    for (int n = 0; n < MAX_OSD_PARTS; n++) {
        struct osd_object *obj = osd->objs[n];
        if (obj->osd_track)
            ass_free_track(obj->osd_track);
        obj->osd_track = NULL;
    }
    if (osd->osd_render)
        ass_renderer_done(osd->osd_render);
    osd->osd_render = NULL;
    ass_library_done(osd->osd_ass_library);
    osd->osd_ass_library = NULL;
}

static void create_osd_ass_track(struct osd_state *osd, struct osd_object *obj)
{
    ASS_Track *track = obj->osd_track;
    if (!track)
        track = ass_new_track(osd->osd_ass_library);

    double aspect = 1.0 * obj->vo_res.w / FFMAX(obj->vo_res.h, 1) /
                    obj->vo_res.display_par;

    track->track_type = TRACK_TYPE_ASS;
    track->Timer = 100.;
    track->PlayResY = MP_ASS_FONT_PLAYRESY;
    track->PlayResX = track->PlayResY * aspect;
    track->WrapStyle = 1; // end-of-line wrapping instead of smart wrapping

    if (track->n_styles == 0) {
        track->Kerning = true;
        int sid = ass_alloc_style(track);
        track->default_style = sid;
        ASS_Style *style = track->styles + sid;
        style->Alignment = 5; // top-title, left
        style->Name = strdup("OSD");
        mp_ass_set_style(style, MP_ASS_FONT_PLAYRESY, osd->opts->osd_style);
        // Set to neutral base direction, as opposed to VSFilter LTR default
        style->Encoding = -1;
    }

    obj->osd_track = track;
}

static ASS_Event *add_osd_ass_event(ASS_Track *track, const char *text)
{
    int n = ass_alloc_event(track);
    ASS_Event *event = track->events + n;
    event->Start = 0;
    event->Duration = 100;
    event->Style = track->default_style;
    event->ReadOrder = n;
    assert(event->Text == NULL);
    if (text)
        event->Text = strdup(text);
    return event;
}

static void clear_obj(struct osd_object *obj)
{
    if (obj->osd_track)
        ass_flush_events(obj->osd_track);
}

void osd_get_function_sym(char *buffer, size_t buffer_size, int osd_function)
{
    // 0xFF is never valid UTF-8, so we can use it to escape OSD symbols.
    snprintf(buffer, buffer_size, "\xFF%c", osd_function);
}

static char *mangle_ass(const char *in)
{
    char *res = talloc_strdup(NULL, "");
    while (*in) {
        // As used by osd_get_function_sym().
        if (in[0] == '\xFF' && in[1]) {
            res = talloc_strdup_append_buffer(res, ASS_USE_OSD_FONT);
            res = mp_append_utf8_buffer(res, OSD_CODEPOINTS + in[1]);
            res = talloc_strdup_append_buffer(res, "{\\r}");
            in += 2;
            continue;
        }
        if (*in == '{')
            res = talloc_strdup_append_buffer(res, "\\");
        res = talloc_strndup_append_buffer(res, in, 1);
        // Break ASS escapes with U+2060 WORD JOINER
        if (*in == '\\')
            res = mp_append_utf8_buffer(res, 0x2060);
        in++;
    }
    return res;
}

static void update_osd(struct osd_state *osd, struct osd_object *obj)
{
    struct MPOpts *opts = osd->opts;

    create_osd_ass_track(osd, obj);
    clear_obj(obj);
    if (!osd->osd_text[0])
        return;

    struct osd_style_opts font = *opts->osd_style;
    font.font_size *= opts->osd_scale;

    ASS_Style *style = obj->osd_track->styles + obj->osd_track->default_style;
    mp_ass_set_style(style, obj->osd_track->PlayResY, &font);

    char *text = mangle_ass(osd->osd_text);
    add_osd_ass_event(obj->osd_track, text);
    talloc_free(text);
}

// align: -1 .. +1
// frame: size of the containing area
// obj: size of the object that should be positioned inside the area
// margin: min. distance from object to frame (as long as -1 <= align <= +1)
static float get_align(float align, float frame, float obj, float margin)
{
    frame -= margin * 2;
    return margin + frame / 2 - obj / 2 + (frame - obj) / 2 * align;
}

struct ass_draw {
    int scale;
    char *text;
};

static void ass_draw_start(struct ass_draw *d)
{
    d->scale = FFMAX(d->scale, 1);
    d->text = talloc_asprintf_append(d->text, "{\\p%d}", d->scale);
}

static void ass_draw_stop(struct ass_draw *d)
{
    d->text = talloc_strdup_append(d->text, "{\\p0}");
}

static void ass_draw_c(struct ass_draw *d, float x, float y)
{
    int ix = round(x * (1 << (d->scale - 1)));
    int iy = round(y * (1 << (d->scale - 1)));
    d->text = talloc_asprintf_append(d->text, " %d %d", ix, iy);
}

static void ass_draw_append(struct ass_draw *d, const char *t)
{
    d->text = talloc_strdup_append(d->text, t);
}

static void ass_draw_move_to(struct ass_draw *d, float x, float y)
{
    ass_draw_append(d, " m");
    ass_draw_c(d, x, y);
}

static void ass_draw_line_to(struct ass_draw *d, float x, float y)
{
    ass_draw_append(d, " l");
    ass_draw_c(d, x, y);
}

static void ass_draw_rect_ccw(struct ass_draw *d, float x0, float y0,
                              float x1, float y1)
{
    ass_draw_move_to(d, x0, y0);
    ass_draw_line_to(d, x0, y1);
    ass_draw_line_to(d, x1, y1);
    ass_draw_line_to(d, x1, y0);
}

static void ass_draw_rect_cw(struct ass_draw *d, float x0, float y0,
                             float x1, float y1)
{
    ass_draw_move_to(d, x0, y0);
    ass_draw_line_to(d, x1, y0);
    ass_draw_line_to(d, x1, y1);
    ass_draw_line_to(d, x0, y1);
}

static void ass_draw_reset(struct ass_draw *d)
{
    talloc_free(d->text);
    d->text = NULL;
}

static void get_osd_bar_box(struct osd_state *osd, struct osd_object *obj,
                            float *o_x, float *o_y, float *o_w, float *o_h,
                            float *o_border)
{
    struct MPOpts *opts = osd->opts;

    bool new_track = !obj->osd_track;
    create_osd_ass_track(osd, obj);
    ASS_Track *track = obj->osd_track;
    ASS_Style *style = track->styles + track->default_style;

    *o_w = track->PlayResX * (opts->osd_bar_w / 100.0);
    *o_h = track->PlayResY * (opts->osd_bar_h / 100.0);

    if (new_track) {
        float base_size = 0.03125;
        style->Outline *= *o_h / track->PlayResY / base_size;
        // So that the chapter marks have space between them
        style->Outline = FFMIN(style->Outline, *o_h / 5.2);
        // So that the border is not 0
        style->Outline = FFMAX(style->Outline, *o_h / 32.0);
        // Rendering with shadow is broken (because there's more than one shape)
        style->Shadow = 0;
    }

    *o_border = style->Outline;

    *o_x = get_align(opts->osd_bar_align_x, track->PlayResX, *o_w, *o_border);
    *o_y = get_align(opts->osd_bar_align_y, track->PlayResY, *o_h, *o_border);
}

static void update_progbar(struct osd_state *osd, struct osd_object *obj)
{
    float px, py, width, height, border;
    get_osd_bar_box(osd, obj, &px, &py, &width, &height, &border);

    clear_obj(obj);

    if (osd->progbar_type < 0)
        return;

    float sx = px - border * 2 - height / 4; // includes additional spacing
    float sy = py + height / 2;

    char *text = talloc_asprintf(NULL, "{\\an6\\pos(%f,%f)}", sx, sy);

    if (osd->progbar_type == 0 || osd->progbar_type >= 256) {
        // no sym
    } else if (osd->progbar_type >= 32) {
        text = mp_append_utf8_buffer(text, osd->progbar_type);
    } else {
        text = talloc_strdup_append_buffer(text, ASS_USE_OSD_FONT);
        text = mp_append_utf8_buffer(text, OSD_CODEPOINTS + osd->progbar_type);
        text = talloc_strdup_append_buffer(text, "{\\r}");
    }

    add_osd_ass_event(obj->osd_track, text);
    talloc_free(text);

    struct ass_draw *d = &(struct ass_draw) { .scale = 4 };
    // filled area
    d->text = talloc_asprintf_append(d->text, "{\\bord0\\pos(%f,%f)}", px, py);
    ass_draw_start(d);
    float pos = osd->progbar_value * width - border / 2;
    ass_draw_rect_cw(d, 0, 0, pos, height);
    ass_draw_stop(d);
    add_osd_ass_event(obj->osd_track, d->text);
    ass_draw_reset(d);

    // position marker
    d->text = talloc_asprintf_append(d->text, "{\\bord%f\\pos(%f,%f)}",
                                     border / 2, px, py);
    ass_draw_start(d);
    ass_draw_move_to(d, pos + border / 2, 0);
    ass_draw_line_to(d, pos + border / 2, height);
    ass_draw_stop(d);
    add_osd_ass_event(obj->osd_track, d->text);
    ass_draw_reset(d);

    d->text = talloc_asprintf_append(d->text, "{\\pos(%f,%f)}", px, py);
    ass_draw_start(d);

    // the box
    ass_draw_rect_cw(d, -border, -border, width + border, height + border);

    // the "hole"
    ass_draw_rect_ccw(d, 0, 0, width, height);

    // chapter marks
    for (int n = 0; n < osd->progbar_num_stops; n++) {
        float s = osd->progbar_stops[n] * width;
        float dent = border * 1.3;

        if (s > dent && s < width - dent) {
            ass_draw_move_to(d, s + dent, 0);
            ass_draw_line_to(d, s,        dent);
            ass_draw_line_to(d, s - dent, 0);

            ass_draw_move_to(d, s - dent, height);
            ass_draw_line_to(d, s,        height - dent);
            ass_draw_line_to(d, s + dent, height);
        }
    }

    ass_draw_stop(d);
    add_osd_ass_event(obj->osd_track, d->text);
    ass_draw_reset(d);
}

static void update_external(struct osd_state *osd, struct osd_object *obj)
{
    create_osd_ass_track(osd, obj);
    clear_obj(obj);

    if (osd->external_res_x < 1 || osd->external_res_y < 1)
        return;

    ASS_Track *track = obj->osd_track;

    if (track->PlayResX != osd->external_res_x ||
        track->PlayResY != osd->external_res_y)
    {
        track->PlayResX = osd->external_res_x;
        track->PlayResY = osd->external_res_y;
        // Force libass to clear its internal cache - it doesn't check for
        // PlayRes changes itself.
        ass_set_frame_size(osd->osd_render, 1, 1);
    }

    bstr t = bstr0(osd->external);
    while (t.len) {
        bstr line;
        bstr_split_tok(t, "\n", &line, &t);
        if (line.len) {
            char *tmp = bstrdup0(NULL, line);
            add_osd_ass_event(obj->osd_track, tmp);
            talloc_free(tmp);
        }
    }
}

static void update_sub(struct osd_state *osd, struct osd_object *obj)
{
    struct MPOpts *opts = osd->opts;

    clear_obj(obj);

    if (!osd->sub_text || !osd->sub_text[0])
        return;

    if (!obj->osd_track)
        obj->osd_track = mp_ass_default_track(osd->osd_ass_library, osd->opts);

    struct osd_style_opts font = *opts->sub_text_style;
    font.font_size *= opts->sub_scale;

    ASS_Style *style = obj->osd_track->styles + obj->osd_track->default_style;
    mp_ass_set_style(style, obj->osd_track->PlayResY, &font);

#if LIBASS_VERSION >= 0x01010000
    ass_set_line_position(osd->osd_render, 100 - opts->sub_pos);
#endif

    char *escaped_text = mangle_ass(osd->sub_text);
    add_osd_ass_event(obj->osd_track, escaped_text);
    talloc_free(escaped_text);
}

static void update_object(struct osd_state *osd, struct osd_object *obj)
{
    switch (obj->type) {
    case OSDTYPE_OSD:
        update_osd(osd, obj);
        break;
    case OSDTYPE_SUBTEXT:
        update_sub(osd, obj);
        break;
    case OSDTYPE_PROGBAR:
        update_progbar(osd, obj);
        break;
    case OSDTYPE_EXTERNAL:
        update_external(osd, obj);
        break;
    }
}

void osd_object_get_bitmaps(struct osd_state *osd, struct osd_object *obj,
                            struct sub_bitmaps *out_imgs)
{
    if (obj->force_redraw)
        update_object(osd, obj);

    *out_imgs = (struct sub_bitmaps) {0};
    if (!obj->osd_track)
        return;

    ass_set_frame_size(osd->osd_render, obj->vo_res.w, obj->vo_res.h);
    ass_set_aspect_ratio(osd->osd_render, obj->vo_res.display_par, 1.0);
    mp_ass_render_frame(osd->osd_render, obj->osd_track, 0,
                        &obj->parts_cache, out_imgs);
    talloc_steal(obj, obj->parts_cache);
}

void osd_object_get_resolution(struct osd_state *osd, struct osd_object *obj,
                               int *out_w, int *out_h)
{
    *out_w = obj->osd_track ? obj->osd_track->PlayResX : 0;
    *out_h = obj->osd_track ? obj->osd_track->PlayResY : 0;
}<|MERGE_RESOLUTION|>--- conflicted
+++ resolved
@@ -37,13 +37,7 @@
 #include "mpvcore/options.h"
 
 
-<<<<<<< HEAD
-// NOTE: \fs-1 to reduce the size of the symbols in relation to normal text.
-//       Done because libass doesn't center characters that are too high.
-#define ASS_USE_OSD_FONT "{\\fnmpv-osd-symbols\\fs-1}"
-=======
 #define ASS_USE_OSD_FONT "{\\fnmpv-osd-symbols}"
->>>>>>> 7f398f83
 
 void osd_init_backend(struct osd_state *osd)
 {
