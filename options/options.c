/*
 * This file is part of mpv.
 *
 * mpv is free software; you can redistribute it and/or
 * modify it under the terms of the GNU Lesser General Public
 * License as published by the Free Software Foundation; either
 * version 2.1 of the License, or (at your option) any later version.
 *
 * mpv is distributed in the hope that it will be useful,
 * but WITHOUT ANY WARRANTY; without even the implied warranty of
 * MERCHANTABILITY or FITNESS FOR A PARTICULAR PURPOSE.  See the
 * GNU Lesser General Public License for more details.
 *
 * You should have received a copy of the GNU Lesser General Public
 * License along with mpv.  If not, see <http://www.gnu.org/licenses/>.
 */

#ifndef MPLAYER_CFG_MPLAYER_H
#define MPLAYER_CFG_MPLAYER_H

/*
 * config for cfgparser
 */

#include <float.h>
#include <stddef.h>
#include <sys/types.h>
#include <limits.h>
#include <math.h>

#include "config.h"

#ifdef _WIN32
#include <windows.h>
#endif

#include "options.h"
#include "m_config.h"
#include "m_option.h"
#include "common/common.h"
#include "stream/stream.h"
#include "video/csputils.h"
#include "video/hwdec.h"
#include "video/image_writer.h"
#include "sub/osd.h"
#include "player/core.h"
#include "player/command.h"
#include "stream/stream.h"

#if HAVE_DRM
#include "video/out/drm_common.h"
#endif

static void print_version(struct mp_log *log)
{
    mp_print_version(log, true);
}

extern const struct m_sub_options tv_params_conf;
extern const struct m_sub_options stream_cdda_conf;
extern const struct m_sub_options stream_dvb_conf;
extern const struct m_sub_options stream_lavf_conf;
extern const struct m_sub_options sws_conf;
extern const struct m_sub_options zimg_conf;
extern const struct m_sub_options drm_conf;
extern const struct m_sub_options demux_rawaudio_conf;
extern const struct m_sub_options demux_rawvideo_conf;
extern const struct m_sub_options demux_lavf_conf;
extern const struct m_sub_options demux_mkv_conf;
extern const struct m_sub_options demux_cue_conf;
extern const struct m_sub_options vd_lavc_conf;
extern const struct m_sub_options ad_lavc_conf;
extern const struct m_sub_options input_config;
extern const struct m_sub_options encode_config;
extern const struct m_sub_options gl_video_conf;
extern const struct m_sub_options ao_alsa_conf;

extern const struct m_sub_options demux_conf;
extern const struct m_sub_options demux_cache_conf;

extern const struct m_obj_list vf_obj_list;
extern const struct m_obj_list af_obj_list;
extern const struct m_obj_list vo_obj_list;

extern const struct m_sub_options ao_conf;

extern const struct m_sub_options opengl_conf;
extern const struct m_sub_options vulkan_conf;
extern const struct m_sub_options spirv_conf;
extern const struct m_sub_options d3d11_conf;
extern const struct m_sub_options d3d11va_conf;
extern const struct m_sub_options angle_conf;
extern const struct m_sub_options cocoa_conf;
extern const struct m_sub_options macos_conf;
extern const struct m_sub_options android_conf;
extern const struct m_sub_options wayland_conf;
extern const struct m_sub_options vaapi_conf;

static const struct m_sub_options screenshot_conf = {
    .opts = image_writer_opts,
    .size = sizeof(struct image_writer_opts),
    .defaults = &image_writer_opts_defaults,
};

#undef OPT_BASE_STRUCT
#define OPT_BASE_STRUCT struct mp_vo_opts

static const m_option_t mp_vo_opt_list[] = {
    {"vo", OPT_SETTINGSLIST(video_driver_list, &vo_obj_list)},
    {"taskbar-progress", OPT_FLAG(taskbar_progress)},
    {"snap-window", OPT_FLAG(snap_window)},
    {"ontop", OPT_FLAG(ontop)},
    {"ontop-level", OPT_CHOICE(ontop_level, {"window", -1}, {"system", -2}),
        M_RANGE(0, INT_MAX)},
    {"border", OPT_FLAG(border)},
    {"fit-border", OPT_FLAG(fit_border)},
    {"on-all-workspaces", OPT_FLAG(all_workspaces)},
    {"geometry", OPT_GEOMETRY(geometry)},
    {"autofit", OPT_SIZE_BOX(autofit)},
    {"autofit-larger", OPT_SIZE_BOX(autofit_larger)},
    {"autofit-smaller", OPT_SIZE_BOX(autofit_smaller)},
    {"window-scale", OPT_DOUBLE(window_scale), M_RANGE(0.001, 100)},
    {"window-minimized", OPT_FLAG(window_minimized)},
    {"window-maximized", OPT_FLAG(window_maximized)},
    {"force-window-position", OPT_FLAG(force_window_position)},
    {"x11-name", OPT_STRING(winname)},
    {"monitoraspect", OPT_FLOAT(force_monitor_aspect), M_RANGE(0.0, 9.0)},
    {"monitorpixelaspect", OPT_FLOAT(monitor_pixel_aspect),
        M_RANGE(1.0/32.0, 32.0)},
    {"fullscreen", OPT_BOOL(fullscreen)},
    {"fs", OPT_ALIAS("fullscreen")},
    {"native-keyrepeat", OPT_FLAG(native_keyrepeat)},
    {"panscan", OPT_FLOAT(panscan), M_RANGE(0.0, 1.0)},
    {"video-zoom", OPT_FLOAT(zoom), M_RANGE(-20.0, 20.0)},
    {"video-pan-x", OPT_FLOAT(pan_x), M_RANGE(-3.0, 3.0)},
    {"video-pan-y", OPT_FLOAT(pan_y), M_RANGE(-3.0, 3.0)},
    {"video-align-x", OPT_FLOAT(align_x), M_RANGE(-1.0, 1.0)},
    {"video-align-y", OPT_FLOAT(align_y), M_RANGE(-1.0, 1.0)},
    {"video-margin-ratio-left", OPT_FLOAT(margin_x[0]), M_RANGE(0.0, 1.0)},
    {"video-margin-ratio-right", OPT_FLOAT(margin_x[1]), M_RANGE(0.0, 1.0)},
    {"video-margin-ratio-top", OPT_FLOAT(margin_y[0]), M_RANGE(0.0, 1.0)},
    {"video-margin-ratio-bottom", OPT_FLOAT(margin_y[1]), M_RANGE(0.0, 1.0)},
    {"video-unscaled", OPT_CHOICE(unscaled,
        {"no", 0}, {"yes", 1}, {"downscale-big", 2})},
    {"wid", OPT_INT64(WinID)},
    {"screen", OPT_CHOICE(screen_id, {"default", -1}), M_RANGE(0, 32)},
    {"fs-screen", OPT_CHOICE(fsscreen_id, {"all", -2}, {"current", -1}),
        M_RANGE(0, 32)},
    {"keepaspect", OPT_FLAG(keepaspect)},
    {"keepaspect-window", OPT_FLAG(keepaspect_window)},
    {"hidpi-window-scale", OPT_FLAG(hidpi_window_scale)},
    {"native-fs", OPT_FLAG(native_fs)},
    {"override-display-fps", OPT_DOUBLE(override_display_fps),
        M_RANGE(0, DBL_MAX)},
    {"video-timing-offset", OPT_DOUBLE(timing_offset), M_RANGE(0.0, 1.0)},
#if HAVE_X11
    {"x11-netwm", OPT_CHOICE(x11_netwm, {"auto", 0}, {"no", -1}, {"yes", 1})},
    {"x11-bypass-compositor", OPT_CHOICE(x11_bypass_compositor,
        {"no", 0}, {"yes", 1}, {"fs-only", 2}, {"never", 3})},
#endif
#if HAVE_WIN32_DESKTOP
    {"vo-mmcss-profile", OPT_STRING(mmcss_profile)},
#endif
#if HAVE_DRM
    {"", OPT_SUBSTRUCT(drm_opts, drm_conf)},
#endif
    {"swapchain-depth", OPT_INT(swapchain_depth), M_RANGE(1, 8)},
    {0}
};

const struct m_sub_options vo_sub_opts = {
    .opts = mp_vo_opt_list,
    .size = sizeof(struct mp_vo_opts),
    .defaults = &(const struct mp_vo_opts){
        .video_driver_list = NULL,
        .monitor_pixel_aspect = 1.0,
        .screen_id = -1,
        .fsscreen_id = -1,
        .panscan = 0.0f,
        .keepaspect = 1,
        .keepaspect_window = 1,
        .hidpi_window_scale = 1,
        .native_fs = 1,
        .taskbar_progress = 1,
        .snap_window = 0,
        .border = 1,
        .fit_border = 1,
        .WinID = -1,
        .window_scale = 1.0,
        .x11_bypass_compositor = 2,
        .mmcss_profile = "Playback",
        .ontop_level = -1,
        .timing_offset = 0.050,
        .swapchain_depth = 3,
    },
};

#undef OPT_BASE_STRUCT
#define OPT_BASE_STRUCT struct mp_sub_filter_opts

const struct m_sub_options mp_sub_filter_opts = {
    .opts = (const struct m_option[]){
        {"sub-filter-sdh", OPT_FLAG(sub_filter_SDH)},
        {"sub-filter-sdh-harder", OPT_FLAG(sub_filter_SDH_harder)},
        {"sub-filter-regex-enable", OPT_FLAG(rf_enable)},
        {"sub-filter-regex", OPT_STRINGLIST(rf_items)},
        {"sub-filter-regex-warn", OPT_FLAG(rf_warn)},
        {0}
    },
    .size = sizeof(OPT_BASE_STRUCT),
    .defaults = &(OPT_BASE_STRUCT){
        .rf_enable = 1,
    },
    .change_flags = UPDATE_SUB_FILT,
};

#undef OPT_BASE_STRUCT
#define OPT_BASE_STRUCT struct mp_subtitle_opts

const struct m_sub_options mp_subtitle_sub_opts = {
    .opts = (const struct m_option[]){
        {"sub-delay", OPT_FLOAT(sub_delay)},
        {"sub-fps", OPT_FLOAT(sub_fps)},
        {"sub-speed", OPT_FLOAT(sub_speed)},
        {"sub-visibility", OPT_FLAG(sub_visibility)},
        {"sub-forced-only", OPT_FLAG(forced_subs_only)},
        {"stretch-dvd-subs", OPT_FLAG(stretch_dvd_subs)},
        {"stretch-image-subs-to-screen", OPT_FLAG(stretch_image_subs)},
        {"image-subs-video-resolution", OPT_FLAG(image_subs_video_res)},
        {"sub-fix-timing", OPT_FLAG(sub_fix_timing)},
        {"sub-pos", OPT_INT(sub_pos), M_RANGE(0, 100)},
        {"sub-gauss", OPT_FLOAT(sub_gauss), M_RANGE(0.0, 3.0)},
        {"sub-gray", OPT_FLAG(sub_gray)},
        {"sub-ass", OPT_FLAG(ass_enabled)},
        {"sub-scale", OPT_FLOAT(sub_scale), M_RANGE(0, 100)},
        {"sub-ass-line-spacing", OPT_FLOAT(ass_line_spacing),
            M_RANGE(-1000, 1000)},
        {"sub-use-margins", OPT_FLAG(sub_use_margins)},
        {"sub-ass-force-margins", OPT_FLAG(ass_use_margins)},
        {"sub-ass-vsfilter-aspect-compat", OPT_FLAG(ass_vsfilter_aspect_compat)},
        {"sub-ass-vsfilter-color-compat", OPT_CHOICE(ass_vsfilter_color_compat,
            {"no", 0}, {"basic", 1}, {"full", 2}, {"force-601", 3})},
        {"sub-ass-vsfilter-blur-compat", OPT_FLAG(ass_vsfilter_blur_compat)},
        {"embeddedfonts", OPT_FLAG(use_embedded_fonts)},
        {"sub-ass-force-style", OPT_STRINGLIST(ass_force_style_list)},
        {"sub-ass-styles", OPT_STRING(ass_styles_file), .flags = M_OPT_FILE},
        {"sub-ass-hinting", OPT_CHOICE(ass_hinting,
            {"none", 0}, {"light", 1}, {"normal", 2}, {"native", 3})},
        {"sub-ass-shaper", OPT_CHOICE(ass_shaper,
            {"simple", 0}, {"complex", 1})},
        {"sub-ass-justify", OPT_FLAG(ass_justify)},
        {"sub-ass-override", OPT_CHOICE(ass_style_override,
            {"no", 0}, {"yes", 1}, {"force", 3}, {"scale", 4}, {"strip", 5})},
        {"sub-scale-by-window", OPT_FLAG(sub_scale_by_window)},
        {"sub-scale-with-window", OPT_FLAG(sub_scale_with_window)},
        {"sub-ass-scale-with-window", OPT_FLAG(ass_scale_with_window)},
        {"sub", OPT_SUBSTRUCT(sub_style, sub_style_conf)},
        {"sub-clear-on-seek", OPT_FLAG(sub_clear_on_seek)},
        {"teletext-page", OPT_INT(teletext_page), M_RANGE(1, 999)},
        {0}
    },
    .size = sizeof(OPT_BASE_STRUCT),
    .defaults = &(OPT_BASE_STRUCT){
        .sub_visibility = 1,
        .sub_pos = 100,
        .sub_speed = 1.0,
        .ass_enabled = 1,
        .sub_scale_by_window = 1,
        .ass_use_margins = 0,
        .sub_use_margins = 1,
        .ass_scale_with_window = 0,
        .sub_scale_with_window = 1,
        .teletext_page = 100,
        .sub_scale = 1,
        .ass_vsfilter_aspect_compat = 1,
        .ass_vsfilter_color_compat = 1,
        .ass_vsfilter_blur_compat = 0,
        .ass_style_override = 1,
        .ass_shaper = 1,
        .use_embedded_fonts = 1,
    },
    .change_flags = UPDATE_OSD,
};

#undef OPT_BASE_STRUCT
#define OPT_BASE_STRUCT struct mp_osd_render_opts

const struct m_sub_options mp_osd_render_sub_opts = {
    .opts = (const struct m_option[]){
        {"osd-bar-align-x", OPT_FLOAT(osd_bar_align_x), M_RANGE(-1.0, +1.0)},
        {"osd-bar-align-y", OPT_FLOAT(osd_bar_align_y), M_RANGE(-1.0, +1.0)},
        {"osd-bar-w", OPT_FLOAT(osd_bar_w), M_RANGE(1, 100)},
        {"osd-bar-h", OPT_FLOAT(osd_bar_h), M_RANGE(0.1, 50)},
        {"osd", OPT_SUBSTRUCT(osd_style, osd_style_conf)},
        {"osd-scale", OPT_FLOAT(osd_scale), M_RANGE(0, 100)},
        {"osd-scale-by-window", OPT_FLAG(osd_scale_by_window)},
        {"force-rgba-osd-rendering", OPT_FLAG(force_rgba_osd)},
        {0}
    },
    .size = sizeof(OPT_BASE_STRUCT),
    .defaults = &(OPT_BASE_STRUCT){
        .osd_bar_align_y = 0.5,
        .osd_bar_w = 75.0,
        .osd_bar_h = 3.125,
        .osd_scale = 1,
        .osd_scale_by_window = 1,
    },
    .change_flags = UPDATE_OSD,
};

#undef OPT_BASE_STRUCT
#define OPT_BASE_STRUCT struct dvd_opts

const struct m_sub_options dvd_conf = {
    .opts = (const struct m_option[]){
        {"dvd-device", OPT_STRING(device), .flags = M_OPT_FILE},
        {"dvd-speed", OPT_INT(speed)},
        {"dvd-angle", OPT_INT(angle), M_RANGE(1, 99)},
        {0}
    },
    .size = sizeof(struct dvd_opts),
    .defaults = &(const struct dvd_opts){
        .angle = 1,
    },
};

#undef OPT_BASE_STRUCT
#define OPT_BASE_STRUCT struct filter_opts

const struct m_sub_options filter_conf = {
    .opts = (const struct m_option[]){
        {"deinterlace", OPT_FLAG(deinterlace)},
        {0}
    },
    .size = sizeof(OPT_BASE_STRUCT),
    .change_flags = UPDATE_IMGPAR,
};

#undef OPT_BASE_STRUCT
#define OPT_BASE_STRUCT struct MPOpts

static const m_option_t mp_opts[] = {
    // handled in command line pre-parser (parse_commandline.c)
    {"v", &m_option_type_dummy_flag, CONF_NOCFG | M_OPT_NOPROP,
     .offset = -1},
    {"playlist", CONF_TYPE_STRING, CONF_NOCFG | M_OPT_FILE, .offset = -1},
    {"{", &m_option_type_dummy_flag, CONF_NOCFG | M_OPT_NOPROP,
     .offset = -1},
    {"}", &m_option_type_dummy_flag, CONF_NOCFG | M_OPT_NOPROP,
     .offset = -1},

    // handled in m_config.c
    { "include", CONF_TYPE_STRING, M_OPT_FILE, .offset = -1},
    { "profile", CONF_TYPE_STRING_LIST, 0, .offset = -1},
    { "show-profile", CONF_TYPE_STRING, CONF_NOCFG | M_OPT_NOPROP |
        M_OPT_OPTIONAL_PARAM,  .offset = -1},
    { "list-options", &m_option_type_dummy_flag, CONF_NOCFG | M_OPT_NOPROP,
        .offset = -1},
    {"list-properties", OPT_FLAG(property_print_help),
     .flags = CONF_NOCFG | M_OPT_NOPROP},
    { "help", CONF_TYPE_STRING, CONF_NOCFG | M_OPT_NOPROP | M_OPT_OPTIONAL_PARAM,
        .offset = -1},
    { "h", CONF_TYPE_STRING, CONF_NOCFG | M_OPT_NOPROP | M_OPT_OPTIONAL_PARAM,
        .offset = -1},

    {"list-protocols", OPT_PRINT(stream_print_proto_list)},
    {"version", OPT_PRINT(print_version)},
    {"V", OPT_PRINT(print_version)},

#if HAVE_TESTS
    {"unittest", OPT_STRING(test_mode), .flags = CONF_NOCFG | M_OPT_NOPROP},
#endif

    {"player-operation-mode", OPT_CHOICE(operation_mode,
        {"cplayer", 0}, {"pseudo-gui", 1}),
        .flags = M_OPT_PRE_PARSE | M_OPT_NOPROP},

    {"shuffle", OPT_FLAG(shuffle)},

// ------------------------- common options --------------------
    {"quiet", OPT_FLAG(quiet)},
    {"really-quiet", OPT_FLAG(msg_really_quiet),
        .flags = CONF_PRE_PARSE | UPDATE_TERM},
    {"terminal", OPT_FLAG(use_terminal), .flags = CONF_PRE_PARSE | UPDATE_TERM},
    {"msg-level", OPT_MSGLEVELS(msg_levels),
        .flags = CONF_PRE_PARSE | UPDATE_TERM},
    {"dump-stats", OPT_STRING(dump_stats),
        .flags = UPDATE_TERM | CONF_PRE_PARSE | M_OPT_FILE},
    {"msg-color", OPT_FLAG(msg_color), .flags = CONF_PRE_PARSE | UPDATE_TERM},
    {"log-file", OPT_STRING(log_file),
        .flags = CONF_PRE_PARSE | M_OPT_FILE | UPDATE_TERM},
    {"msg-module", OPT_FLAG(msg_module), .flags = UPDATE_TERM},
    {"msg-time", OPT_FLAG(msg_time), .flags = UPDATE_TERM},
#if HAVE_WIN32_DESKTOP
    {"priority", OPT_CHOICE(w32_priority,
        {"no",          0},
        {"realtime",    REALTIME_PRIORITY_CLASS},
        {"high",        HIGH_PRIORITY_CLASS},
        {"abovenormal", ABOVE_NORMAL_PRIORITY_CLASS},
        {"normal",      NORMAL_PRIORITY_CLASS},
        {"belownormal", BELOW_NORMAL_PRIORITY_CLASS},
        {"idle",        IDLE_PRIORITY_CLASS}),
        .flags = UPDATE_PRIORITY},
#endif
    {"config", OPT_FLAG(load_config), .flags = CONF_PRE_PARSE},
    {"config-dir", OPT_STRING(force_configdir),
        .flags = CONF_NOCFG | CONF_PRE_PARSE | M_OPT_FILE},
    {"reset-on-next-file", OPT_STRINGLIST(reset_options)},

#if HAVE_LUA || HAVE_JAVASCRIPT
    {"scripts", OPT_PATHLIST(script_files), .flags = M_OPT_FILE},
    {"script", OPT_CLI_ALIAS("scripts-append")},
    {"script-opts", OPT_KEYVALUELIST(script_opts)},
    {"load-scripts", OPT_FLAG(auto_load_scripts)},
#endif
#if HAVE_LUA
    {"osc", OPT_FLAG(lua_load_osc), .flags = UPDATE_BUILTIN_SCRIPTS},
    {"ytdl", OPT_FLAG(lua_load_ytdl), .flags = UPDATE_BUILTIN_SCRIPTS},
    {"ytdl-format", OPT_STRING(lua_ytdl_format)},
    {"ytdl-raw-options", OPT_KEYVALUELIST(lua_ytdl_raw_options)},
    {"load-stats-overlay", OPT_FLAG(lua_load_stats),
        .flags = UPDATE_BUILTIN_SCRIPTS},
    {"load-osd-console", OPT_FLAG(lua_load_console),
        .flags = UPDATE_BUILTIN_SCRIPTS},
#endif

// ------------------------- stream options --------------------

#if HAVE_DVDNAV
    {"", OPT_SUBSTRUCT(dvd_opts, dvd_conf)},
#endif
    {"edition", OPT_CHOICE(edition_id, {"auto", -1}), M_RANGE(0, 8190)},
#if HAVE_LIBBLURAY
    {"bluray-device", OPT_STRING(bluray_device), .flags = M_OPT_FILE},
#endif /* HAVE_LIBBLURAY */

// ------------------------- demuxer options --------------------

    {"frames", OPT_CHOICE(play_frames, {"all", -1}), M_RANGE(0, INT_MAX)},

    {"start", OPT_REL_TIME(play_start)},
    {"end", OPT_REL_TIME(play_end)},
    {"length", OPT_REL_TIME(play_length)},

    {"play-dir", OPT_CHOICE(play_dir,
        {"forward", 1}, {"+", 1}, {"backward", -1}, {"-", -1})},

    {"rebase-start-time", OPT_FLAG(rebase_start_time)},

    {"ab-loop-a", OPT_TIME(ab_loop[0]), .flags = M_OPT_ALLOW_NO},
    {"ab-loop-b", OPT_TIME(ab_loop[1]), .flags = M_OPT_ALLOW_NO},
    {"ab-loop-count", OPT_CHOICE(ab_loop_count, {"inf", -1}),
        M_RANGE(0, INT_MAX)},

    {"playlist-start", OPT_CHOICE(playlist_pos, {"auto", -1}, {"no", -1}),
        M_RANGE(0, INT_MAX)},

    {"pause", OPT_FLAG(pause)},
    {"keep-open", OPT_CHOICE(keep_open,
        {"no", 0},
        {"yes", 1},
        {"always", 2})},
    {"keep-open-pause", OPT_FLAG(keep_open_pause)},
    {"image-display-duration", OPT_DOUBLE(image_display_duration),
        M_RANGE(0, INFINITY)},

     {"index", OPT_CHOICE(index_mode, {"default", 1}, {"recreate", 0})},

    // select audio/video/subtitle stream
<<<<<<< HEAD
    OPT_TRACKCHOICE("aid", stream_id[0][STREAM_AUDIO]),
    OPT_TRACKCHOICE("vid", stream_id[0][STREAM_VIDEO]),
    OPT_TRACKCHOICE("sid", stream_id[0][STREAM_SUB]),
    OPT_TRACKCHOICE("secondary-sid", stream_id[1][STREAM_SUB]),
    OPT_ALIAS("sub", "sid"),
    OPT_ALIAS("video", "vid"),
    OPT_ALIAS("audio", "aid"),
    OPT_STRINGLIST("alang", stream_lang[STREAM_AUDIO], 0),
    OPT_STRINGLIST("slang", stream_lang[STREAM_SUB], 0),
    OPT_STRINGLIST("vlang", stream_lang[STREAM_VIDEO], 0),
    OPT_STRINGLIST("achans", stream_achans, 0),
    OPT_FLAG("track-auto-selection", stream_auto_sel, 0),
=======
    // keep in sync with num_ptracks[] and MAX_PTRACKS
    {"aid", OPT_TRACKCHOICE(stream_id[0][STREAM_AUDIO])},
    {"vid", OPT_TRACKCHOICE(stream_id[0][STREAM_VIDEO])},
    {"sid", OPT_TRACKCHOICE(stream_id[0][STREAM_SUB])},
    {"secondary-sid", OPT_TRACKCHOICE(stream_id[1][STREAM_SUB])},
    {"sub", OPT_ALIAS("sid")},
    {"video", OPT_ALIAS("vid")},
    {"audio", OPT_ALIAS("aid")},
    {"alang", OPT_STRINGLIST(stream_lang[STREAM_AUDIO])},
    {"slang", OPT_STRINGLIST(stream_lang[STREAM_SUB])},
    {"vlang", OPT_STRINGLIST(stream_lang[STREAM_VIDEO])},
    {"track-auto-selection", OPT_FLAG(stream_auto_sel)},
>>>>>>> b83bdd1d

    {"lavfi-complex", OPT_STRING(lavfi_complex), .flags = UPDATE_LAVFI_COMPLEX},

    {"audio-display", OPT_CHOICE(audio_display, {"no", 0}, {"attachment", 1})},

    {"hls-bitrate", OPT_CHOICE(hls_bitrate,
        {"no", -1}, {"min", 0}, {"max", INT_MAX}), M_RANGE(0, INT_MAX)},

    {"display-tags", OPT_STRINGLIST(display_tags)},

#if HAVE_CDDA
    {"cdda", OPT_SUBSTRUCT(stream_cdda_opts, stream_cdda_conf)},
    {"cdrom-device", OPT_STRING(cdrom_device), .flags = M_OPT_FILE},
#endif

    // demuxer.c - select audio/sub file/demuxer
    {"audio-files", OPT_PATHLIST(audio_files), .flags = M_OPT_FILE},
    {"audio-file", OPT_CLI_ALIAS("audio-files-append")},
    {"demuxer", OPT_STRING(demuxer_name)},
    {"audio-demuxer", OPT_STRING(audio_demuxer_name)},
    {"sub-demuxer", OPT_STRING(sub_demuxer_name)},
    {"demuxer-thread", OPT_FLAG(demuxer_thread)},
    {"demuxer-termination-timeout", OPT_DOUBLE(demux_termination_timeout)},
    {"demuxer-cache-wait", OPT_FLAG(demuxer_cache_wait)},
    {"prefetch-playlist", OPT_FLAG(prefetch_open)},
    {"cache-pause", OPT_FLAG(cache_pause)},
    {"cache-pause-initial", OPT_FLAG(cache_pause_initial)},
    {"cache-pause-wait", OPT_FLOAT(cache_pause_wait), M_RANGE(0, DBL_MAX)},

    {"mf-fps", OPT_DOUBLE(mf_fps)},
    {"mf-type", OPT_STRING(mf_type)},
#if HAVE_DVBIN
    {"dvbin", OPT_SUBSTRUCT(stream_dvb_opts, stream_dvb_conf)},
#endif
    {"", OPT_SUBSTRUCT(stream_lavf_opts, stream_lavf_conf)},

// ------------------------- a-v sync options --------------------

    // set A-V sync correction speed (0=disables it):
    {"mc", OPT_FLOAT(default_max_pts_correction), M_RANGE(0, 100)},

    {"audio-samplerate", OPT_INT(force_srate), .flags = UPDATE_AUDIO,
        M_RANGE(0, 16*48000)},
    {"audio-channels", OPT_CHANNELS(audio_output_channels), .flags = UPDATE_AUDIO},
    {"audio-format", OPT_AUDIOFORMAT(audio_output_format), .flags = UPDATE_AUDIO},
    {"speed", OPT_DOUBLE(playback_speed), M_RANGE(0.01, 100.0)},

    {"audio-pitch-correction", OPT_FLAG(pitch_correction)},

    // set a-v distance
    {"audio-delay", OPT_FLOAT(audio_delay)},

// ------------------------- codec/vfilter options --------------------

    {"af-defaults", OPT_SETTINGSLIST(af_defs, &af_obj_list),
        .deprecation_message = "use --af + enable/disable flags"},
    {"af", OPT_SETTINGSLIST(af_settings, &af_obj_list)},
    {"vf-defaults", OPT_SETTINGSLIST(vf_defs, &vf_obj_list),
        .deprecation_message = "use --vf + enable/disable flags"},
    {"vf", OPT_SETTINGSLIST(vf_settings, &vf_obj_list)},

    {"", OPT_SUBSTRUCT(filter_opts, filter_conf)},

    {"", OPT_SUBSTRUCT(dec_wrapper, dec_wrapper_conf)},
    {"", OPT_SUBSTRUCT(vd_lavc_params, vd_lavc_conf)},
    {"ad-lavc", OPT_SUBSTRUCT(ad_lavc_params, ad_lavc_conf)},

    {"", OPT_SUBSTRUCT(demux_lavf, demux_lavf_conf)},
    {"demuxer-rawaudio", OPT_SUBSTRUCT(demux_rawaudio, demux_rawaudio_conf)},
    {"demuxer-rawvideo", OPT_SUBSTRUCT(demux_rawvideo, demux_rawvideo_conf)},
    {"demuxer-mkv", OPT_SUBSTRUCT(demux_mkv, demux_mkv_conf)},
    {"demuxer-cue", OPT_SUBSTRUCT(demux_cue, demux_cue_conf)},

// ------------------------- subtitles options --------------------

    {"sub-files", OPT_PATHLIST(sub_name), .flags = M_OPT_FILE},
    {"sub-file", OPT_CLI_ALIAS("sub-files-append")},
    {"sub-file-paths", OPT_PATHLIST(sub_paths), .flags = M_OPT_FILE},
    {"audio-file-paths", OPT_PATHLIST(audiofile_paths), .flags = M_OPT_FILE},
    {"external-files", OPT_PATHLIST(external_files), .flags = M_OPT_FILE},
    {"external-file", OPT_CLI_ALIAS("external-files-append")},
    {"autoload-files", OPT_FLAG(autoload_files)},
    {"sub-auto", OPT_CHOICE(sub_auto,
        {"no", -1}, {"exact", 0}, {"fuzzy", 1}, {"all", 2})},
    {"audio-file-auto", OPT_CHOICE(audiofile_auto,
        {"no", -1}, {"exact", 0}, {"fuzzy", 1}, {"all", 2})},

    {"", OPT_SUBSTRUCT(subs_rend, mp_subtitle_sub_opts)},
    {"", OPT_SUBSTRUCT(subs_filt, mp_sub_filter_opts)},
    {"", OPT_SUBSTRUCT(osd_rend, mp_osd_render_sub_opts)},

    {"osd-bar", OPT_FLAG(osd_bar_visible), .flags = UPDATE_OSD},

//---------------------- libao/libvo options ------------------------
    {"", OPT_SUBSTRUCT(ao_opts, ao_conf)},
    {"audio-exclusive", OPT_FLAG(audio_exclusive), .flags = UPDATE_AUDIO},
    {"audio-fallback-to-null", OPT_FLAG(ao_null_fallback)},
    {"audio-stream-silence", OPT_FLAG(audio_stream_silence)},
    {"audio-wait-open", OPT_FLOAT(audio_wait_open), M_RANGE(0, 60)},
    {"force-window", OPT_CHOICE(force_vo,
        {"no", 0}, {"yes", 1}, {"immediate", 2})},

    {"volume-max", OPT_FLOAT(softvol_max), M_RANGE(100, 1000)},
    // values <0 for volume and mute are legacy and ignored
    {"volume", OPT_FLOAT(softvol_volume), .flags = UPDATE_VOL,
        M_RANGE(-1, 1000)},
    {"mute", OPT_CHOICE(softvol_mute,
        {"no", 0},
        {"auto", 0},
        {"yes", 1}),
        .flags = UPDATE_VOL},
    {"replaygain", OPT_CHOICE(rgain_mode,
        {"no", 0},
        {"track", 1},
        {"album", 2}),
        .flags = UPDATE_VOL},
    {"replaygain-preamp", OPT_FLOAT(rgain_preamp), .flags = UPDATE_VOL,
        M_RANGE(-15, 15)},
    {"replaygain-clip", OPT_FLAG(rgain_clip), .flags = UPDATE_VOL},
    {"replaygain-fallback", OPT_FLOAT(rgain_fallback), .flags = UPDATE_VOL,
        M_RANGE(-200, 60)},
    {"gapless-audio", OPT_CHOICE(gapless_audio,
        {"no", 0},
        {"yes", 1},
        {"weak", -1})},

    {"title", OPT_STRING(wintitle)},
    {"force-media-title", OPT_STRING(media_title)},

    {"cursor-autohide", OPT_CHOICE(cursor_autohide_delay,
        {"no", -1}, {"always", -2}), M_RANGE(0, 30000)},
    {"cursor-autohide-fs-only", OPT_FLAG(cursor_autohide_fs)},
    {"stop-screensaver", OPT_FLAG(stop_screensaver), .flags = UPDATE_SCREENSAVER},

    {"", OPT_SUBSTRUCT(video_equalizer, mp_csp_equalizer_conf)},

    {"use-filedir-conf", OPT_FLAG(use_filedir_conf)},
    {"osd-level", OPT_CHOICE(osd_level,
        {"0", 0}, {"1", 1}, {"2", 2}, {"3", 3})},
    {"osd-on-seek", OPT_CHOICE(osd_on_seek,
        {"no", 0},
        {"bar", 1},
        {"msg", 2},
        {"msg-bar", 3})},
    {"osd-duration", OPT_INT(osd_duration), M_RANGE(0, 3600000)},
    {"osd-fractions", OPT_FLAG(osd_fractions)},

    {"sstep", OPT_DOUBLE(step_sec), M_RANGE(0, DBL_MAX)},

    {"framedrop", OPT_CHOICE(frame_dropping,
        {"no", 0},
        {"vo", 1},
        {"decoder", 2},
        {"decoder+vo", 3})},
    {"video-latency-hacks", OPT_FLAG(video_latency_hacks)},

    {"untimed", OPT_FLAG(untimed)},

    {"stream-dump", OPT_STRING(stream_dump), .flags = M_OPT_FILE},

    {"stop-playback-on-init-failure", OPT_FLAG(stop_playback_on_init_failure)},

    {"loop-playlist", OPT_CHOICE(loop_times,
        {"no", 1},
        {"inf", -1}, {"yes", -1},
        {"force", -2}),
        M_RANGE(1, 10000)},
    {"loop-file", OPT_CHOICE(loop_file,
        {"no", 0},
        {"inf", -1},
        {"yes", -1}),
        M_RANGE(0, 10000)},
    {"loop", OPT_ALIAS("loop-file")},

    {"resume-playback", OPT_FLAG(position_resume)},
    {"resume-playback-check-mtime", OPT_FLAG(position_check_mtime)},
    {"save-position-on-quit", OPT_FLAG(position_save_on_quit)},
    {"write-filename-in-watch-later-config",
        OPT_FLAG(write_filename_in_watch_later_config)},
    {"ignore-path-in-watch-later-config",
        OPT_FLAG(ignore_path_in_watch_later_config)},
    {"watch-later-directory", OPT_STRING(watch_later_directory),
        .flags = M_OPT_FILE},

    {"ordered-chapters", OPT_FLAG(ordered_chapters)},
    {"ordered-chapters-files", OPT_STRING(ordered_chapters_files),
        .flags = M_OPT_FILE},
    {"chapter-merge-threshold", OPT_INT(chapter_merge_threshold),
        M_RANGE(0, 10000)},

    {"chapter-seek-threshold", OPT_DOUBLE(chapter_seek_threshold)},

    {"chapters-file", OPT_STRING(chapter_file), .flags = M_OPT_FILE},

    {"merge-files", OPT_FLAG(merge_files)},

    // a-v sync stuff:
    {"initial-audio-sync", OPT_FLAG(initial_audio_sync)},
    {"video-sync", OPT_CHOICE(video_sync,
        {"audio", VS_DEFAULT},
        {"display-resample", VS_DISP_RESAMPLE},
        {"display-resample-vdrop", VS_DISP_RESAMPLE_VDROP},
        {"display-resample-desync", VS_DISP_RESAMPLE_NONE},
        {"display-adrop", VS_DISP_ADROP},
        {"display-vdrop", VS_DISP_VDROP},
        {"display-desync", VS_DISP_NONE},
        {"desync", VS_NONE})},
    {"video-sync-max-video-change", OPT_DOUBLE(sync_max_video_change),
        M_RANGE(0, DBL_MAX)},
    {"video-sync-max-audio-change", OPT_DOUBLE(sync_max_audio_change),
        M_RANGE(0, 1)},
    {"video-sync-max-factor", OPT_INT(sync_max_factor), M_RANGE(1, 10)},
    {"hr-seek", OPT_CHOICE(hr_seek,
        {"no", -1}, {"absolute", 0}, {"yes", 1}, {"always", 1}, {"default", 2})},
    {"hr-seek-demuxer-offset", OPT_FLOAT(hr_seek_demuxer_offset)},
    {"hr-seek-framedrop", OPT_FLAG(hr_seek_framedrop)},
    {"autosync", OPT_CHOICE(autosync, {"no", -1}), M_RANGE(0, 10000)},

    {"term-osd", OPT_CHOICE(term_osd,
        {"force", 1}, {"auto", 2}, {"no", 0}), .flags = UPDATE_OSD},

    {"term-osd-bar", OPT_FLAG(term_osd_bar), .flags = UPDATE_OSD},
    {"term-osd-bar-chars", OPT_STRING(term_osd_bar_chars), .flags = UPDATE_OSD},

    {"term-playing-msg", OPT_STRING(playing_msg)},
    {"osd-playing-msg", OPT_STRING(osd_playing_msg)},
    {"term-status-msg", OPT_STRING(status_msg), .flags = UPDATE_OSD},
    {"osd-status-msg", OPT_STRING(osd_status_msg), .flags = UPDATE_OSD},
    {"osd-msg1", OPT_STRING(osd_msg[0]), .flags = UPDATE_OSD},
    {"osd-msg2", OPT_STRING(osd_msg[1]), .flags = UPDATE_OSD},
    {"osd-msg3", OPT_STRING(osd_msg[2]), .flags = UPDATE_OSD},

    {"video-osd", OPT_FLAG(video_osd), .flags = UPDATE_OSD},

    {"idle", OPT_CHOICE(player_idle_mode,
        {"no",   0}, {"once", 1}, {"yes",  2})},

    {"input-terminal", OPT_FLAG(consolecontrols), .flags = UPDATE_TERM},

    {"input-ipc-server", OPT_STRING(ipc_path), .flags = M_OPT_FILE},
#if HAVE_POSIX
    {"input-ipc-client", OPT_STRING(ipc_client)},
#endif

    {"screenshot", OPT_SUBSTRUCT(screenshot_image_opts, screenshot_conf)},
    {"screenshot-template", OPT_STRING(screenshot_template)},
    {"screenshot-directory", OPT_STRING(screenshot_directory),
        .flags = M_OPT_FILE},

    {"record-file", OPT_STRING(record_file), .flags = M_OPT_FILE,
        .deprecation_message = "use --stream-record or the dump-cache command"},

    {"", OPT_SUBSTRUCT(resample_opts, resample_conf)},

    {"", OPT_SUBSTRUCT(input_opts, input_config)},

    {"", OPT_SUBSTRUCT(vo, vo_sub_opts)},
    {"", OPT_SUBSTRUCT(demux_opts, demux_conf)},
    {"", OPT_SUBSTRUCT(demux_cache_opts, demux_cache_conf)},
    {"", OPT_SUBSTRUCT(stream_opts, stream_conf)},

    {"", OPT_SUBSTRUCT(gl_video_opts, gl_video_conf)},
    {"", OPT_SUBSTRUCT(spirv_opts, spirv_conf)},

#if HAVE_GL
    {"", OPT_SUBSTRUCT(opengl_opts, opengl_conf)},
#endif

#if HAVE_VULKAN
    {"", OPT_SUBSTRUCT(vulkan_opts, vulkan_conf)},
#endif

#if HAVE_D3D11
    {"", OPT_SUBSTRUCT(d3d11_opts, d3d11_conf)},
#if HAVE_D3D_HWACCEL
    {"", OPT_SUBSTRUCT(d3d11va_opts, d3d11va_conf)},
#endif
#endif

#if HAVE_EGL_ANGLE_WIN32
    {"", OPT_SUBSTRUCT(angle_opts, angle_conf)},
#endif

#if HAVE_GL_COCOA
    {"", OPT_SUBSTRUCT(cocoa_opts, cocoa_conf)},
#endif

#if HAVE_COCOA
    {"", OPT_SUBSTRUCT(macos_opts, macos_conf)},
#endif

#if HAVE_EGL_ANDROID
    {"", OPT_SUBSTRUCT(android_opts, android_conf)},
#endif

#if HAVE_WAYLAND
    {"", OPT_SUBSTRUCT(wayland_opts, wayland_conf)},
#endif

#if HAVE_GL_WIN32
    {"opengl-dwmflush", OPT_CHOICE(wingl_dwm_flush,
        {"no", -1}, {"auto", 0}, {"windowed", 1}, {"yes", 2})},
#endif

#if HAVE_CUDA_HWACCEL
    {"cuda-decode-device", OPT_CHOICE(cuda_device, {"auto", -1}),
        M_RANGE(0, INT_MAX)},
#endif

#if HAVE_VAAPI
    {"vaapi", OPT_SUBSTRUCT(vaapi_opts, vaapi_conf)},
#endif

    {"sws", OPT_SUBSTRUCT(sws_opts, sws_conf)},

#if HAVE_ZIMG
    {"zimg", OPT_SUBSTRUCT(zimg_opts, zimg_conf)},
#endif

    {"", OPT_SUBSTRUCT(encode_opts, encode_config)},

    {"a52drc", OPT_REMOVED("use --ad-lavc-ac3drc=level")},
    {"afm", OPT_REMOVED("use --ad=...")},
    {"aspect", OPT_REPLACED("video-aspect-override")},
    {"ass-bottom-margin", OPT_REMOVED("use --vf=sub=bottom:top")},
    {"ass", OPT_REPLACED("sub-ass")},
    {"audiofile", OPT_REPLACED("audio-file")},
    {"benchmark", OPT_REMOVED("use --untimed (no stats)")},
    {"capture", OPT_REMOVED(NULL)},
    {"stream-capture", OPT_REMOVED(NULL)},
    {"channels", OPT_REMOVED("use --audio-channels (changed semantics)")},
    {"cursor-autohide-delay", OPT_REPLACED("cursor-autohide")},
    {"delay", OPT_REPLACED("audio-delay")},
    {"dumpstream", OPT_REMOVED("use --stream-dump=<filename>")},
    {"dvdangle", OPT_REPLACED("dvd-angle")},
    {"endpos", OPT_REPLACED("length")},
    {"font", OPT_REPLACED("osd-font")},
    {"forcedsubsonly", OPT_REPLACED("sub-forced-only")},
    {"format", OPT_REPLACED("audio-format")},
    {"hardframedrop", OPT_REMOVED(NULL)},
    {"identify", OPT_REMOVED("use TOOLS/mpv_identify.sh")},
    {"lavdopts", OPT_REMOVED("use --vd-lavc-...")},
    {"lavfdopts", OPT_REMOVED("use --demuxer-lavf-...")},
    {"lua", OPT_REPLACED("script")},
    {"lua-opts", OPT_REPLACED("script-opts")},
    {"mixer-channel", OPT_REMOVED("use AO suboptions (alsa, oss)")},
    {"mixer", OPT_REMOVED("use AO suboptions (alsa, oss)")},
    {"mouse-movements", OPT_REPLACED("input-cursor")},
    {"msgcolor", OPT_REPLACED("msg-color")},
    {"msglevel", OPT_REMOVED("use --msg-level (changed semantics)")},
    {"msgmodule", OPT_REPLACED("msg-module")},
    {"name", OPT_REPLACED("x11-name")},
    {"noar", OPT_REPLACED("no-input-appleremote")},
    {"noautosub", OPT_REPLACED("no-sub-auto")},
    {"noconsolecontrols", OPT_REPLACED("no-input-terminal")},
    {"nosound", OPT_REPLACED("no-audio")},
    {"osdlevel", OPT_REPLACED("osd-level")},
    {"panscanrange", OPT_REMOVED("use --video-zoom, --video-pan-x/y")},
    {"playing-msg", OPT_REPLACED("term-playing-msg")},
    {"pp", OPT_REMOVED(NULL)},
    {"pphelp", OPT_REMOVED(NULL)},
    {"rawaudio", OPT_REMOVED("use --demuxer-rawaudio-...")},
    {"rawvideo", OPT_REMOVED("use --demuxer-rawvideo-...")},
    {"spugauss", OPT_REPLACED("sub-gauss")},
    {"srate", OPT_REPLACED("audio-samplerate")},
    {"ss", OPT_REPLACED("start")},
    {"stop-xscreensaver", OPT_REPLACED("stop-screensaver")},
    {"sub-fuzziness", OPT_REPLACED("sub-auto")},
    {"subcp", OPT_REPLACED("sub-codepage")},
    {"subdelay", OPT_REPLACED("sub-delay")},
    {"subfile", OPT_REPLACED("sub-file")},
    {"subfont-text-scale", OPT_REPLACED("sub-scale")},
    {"subfont", OPT_REPLACED("sub-text-font")},
    {"subfps", OPT_REPLACED("sub-fps")},
    {"subpos", OPT_REPLACED("sub-pos")},
    {"tvscan", OPT_REPLACED("tv-scan")},
    {"use-filename-title", OPT_REMOVED("use --title='${filename}'")},
    {"vc", OPT_REMOVED("use --vd=..., --hwdec=...")},
    {"vobsub", OPT_REMOVED("use --sub-file (pass the .idx file)")},
    {"xineramascreen", OPT_REMOVED("use --screen (different values)")},
    {"xy", OPT_REMOVED("use --autofit")},
    {"zoom", OPT_REMOVED("Inverse available as ``--video-unscaled")},
    {"media-keys", OPT_REPLACED("input-media-keys")},
    {"right-alt-gr", OPT_REPLACED("input-right-alt-gr")},
    {"autosub", OPT_REPLACED("sub-auto")},
    {"autosub-match", OPT_REPLACED("sub-auto")},
    {"status-msg", OPT_REPLACED("term-status-msg")},
    {"idx", OPT_REPLACED("index")},
    {"forceidx", OPT_REPLACED("index")},
    {"cache-pause-below", OPT_REMOVED("for 'no', use --no-cache-pause")},
    {"no-cache-pause-below", OPT_REMOVED("use --no-cache-pause")},
    {"volstep", OPT_REMOVED("edit input.conf directly instead")},
    {"fixed-vo", OPT_REMOVED("--fixed-vo=yes is now the default")},
    {"mkv-subtitle-preroll", OPT_REPLACED("demuxer-mkv-subtitle-preroll")},
    {"ass-use-margins", OPT_REPLACED("sub-use-margins")},
    {"media-title", OPT_REPLACED("force-media-title")},
    {"input-unix-socket", OPT_REPLACED("input-ipc-server")},
    {"softvol-max", OPT_REPLACED("volume-max")},
    {"bluray-angle", OPT_REMOVED("this didn't do anything for a few releases")},
    {"sub-text-font", OPT_REPLACED("sub-font")},
    {"sub-text-font-size", OPT_REPLACED("sub-font-size")},
    {"sub-text-color", OPT_REPLACED("sub-color")},
    {"sub-text-border-color", OPT_REPLACED("sub-border-color")},
    {"sub-text-shadow-color", OPT_REPLACED("sub-shadow-color")},
    {"sub-text-back-color", OPT_REPLACED("sub-back-color")},
    {"sub-text-border-size", OPT_REPLACED("sub-border-size")},
    {"sub-text-shadow-offset", OPT_REPLACED("sub-shadow-offset")},
    {"sub-text-spacing", OPT_REPLACED("sub-spacing")},
    {"sub-text-margin-x", OPT_REPLACED("sub-margin-x")},
    {"sub-text-margin-y", OPT_REPLACED("sub-margin-y")},
    {"sub-text-align-x", OPT_REPLACED("sub-align-x")},
    {"sub-text-align-y", OPT_REPLACED("sub-align-y")},
    {"sub-text-blur", OPT_REPLACED("sub-blur")},
    {"sub-text-bold", OPT_REPLACED("sub-bold")},
    {"sub-text-italic", OPT_REPLACED("sub-italic")},
    {"ass-line-spacing", OPT_REPLACED("sub-ass-line-spacing")},
    {"ass-force-margins", OPT_REPLACED("sub-ass-force-margins")},
    {"ass-vsfilter-aspect-compat", OPT_REPLACED("sub-ass-vsfilter-aspect-compat")},
    {"ass-vsfilter-color-compat", OPT_REPLACED("sub-ass-vsfilter-color-compat")},
    {"ass-vsfilter-blur-compat", OPT_REPLACED("sub-ass-vsfilter-blur-compat")},
    {"ass-force-style", OPT_REPLACED("sub-ass-force-style")},
    {"ass-styles", OPT_REPLACED("sub-ass-styles")},
    {"ass-hinting", OPT_REPLACED("sub-ass-hinting")},
    {"ass-shaper", OPT_REPLACED("sub-ass-shaper")},
    {"ass-style-override", OPT_REPLACED("sub-ass-style-override")},
    {"ass-scale-with-window", OPT_REPLACED("sub-ass-scale-with-window")},
    {"sub-ass-style-override", OPT_REPLACED("sub-ass-override")},
    {"fs-black-out-screens", OPT_REMOVED(NULL)},
    {"sub-paths", OPT_REPLACED("sub-file-paths")},
    {"heartbeat-cmd", OPT_REMOVED("use Lua scripting instead")},
    {"no-ometadata", OPT_REMOVED("use --no-ocopy-metadata")},
    {"video-stereo-mode", OPT_REMOVED("removed, try --vf=stereo3d")},
    {"chapter", OPT_REMOVED("use '--start=#123' '--end=#124' (for chapter 123)")},
    {"video-aspect", OPT_REPLACED("video-aspect-override")},
    {"display-fps", OPT_REPLACED("override-display-fps")},

    {0}
};

static const struct MPOpts mp_default_opts = {
    .use_terminal = 1,
    .msg_color = 1,
    .softvol_max = 130,
    .softvol_volume = 100,
    .softvol_mute = 0,
    .gapless_audio = -1,
    .wintitle = "${?media-title:${media-title}}${!media-title:No file} - mpv",
    .stop_screensaver = 1,
    .cursor_autohide_delay = 1000,
    .video_osd = 1,
    .osd_level = 1,
    .osd_on_seek = 1,
    .osd_duration = 1000,
#if HAVE_LUA
    .lua_load_osc = 1,
    .lua_load_ytdl = 1,
    .lua_ytdl_format = NULL,
    .lua_ytdl_raw_options = NULL,
    .lua_load_stats = 1,
    .lua_load_console = 1,
#endif
    .auto_load_scripts = 1,
    .loop_times = 1,
    .ordered_chapters = 1,
    .chapter_merge_threshold = 100,
    .chapter_seek_threshold = 5.0,
    .hr_seek = 2,
    .hr_seek_framedrop = 1,
    .sync_max_video_change = 1,
    .sync_max_audio_change = 0.125,
    .sync_max_factor = 5,
    .load_config = 1,
    .position_resume = 1,
    .autoload_files = 1,
    .demuxer_thread = 1,
    .demux_termination_timeout = 0.1,
    .hls_bitrate = INT_MAX,
    .cache_pause = 1,
    .cache_pause_wait = 1.0,
    .ab_loop = {MP_NOPTS_VALUE, MP_NOPTS_VALUE},
    .ab_loop_count = -1,
    .edition_id = -1,
    .default_max_pts_correction = -1,
    .initial_audio_sync = 1,
    .frame_dropping = 1,
    .term_osd = 2,
    .term_osd_bar_chars = "[-+-]",
    .consolecontrols = 1,
    .playlist_pos = -1,
    .play_frames = -1,
    .rebase_start_time = 1,
    .keep_open = 0,
    .keep_open_pause = 1,
    .image_display_duration = 1.0,
    .stream_id = { { [STREAM_AUDIO] = -1,
                     [STREAM_VIDEO] = -1,
                     [STREAM_SUB] = -1, },
                   { [STREAM_AUDIO] = -2,
                     [STREAM_VIDEO] = -2,
                     [STREAM_SUB] = -2, }, },
    .stream_auto_sel = 1,
    .audio_display = 1,
    .audio_output_format = 0,  // AF_FORMAT_UNKNOWN
    .playback_speed = 1.,
    .pitch_correction = 1,
    .sub_auto = 0,
    .audiofile_auto = -1,
    .osd_bar_visible = 1,
    .screenshot_template = "mpv-shot%n",
    .play_dir = 1,

    .audio_output_channels = {
        .set = 1,
        .auto_safe = 1,
    },

    .index_mode = 1,

    .mf_fps = 1.0,

    .display_tags = (char **)(const char*[]){
        "Artist", "Album", "Album_Artist", "Comment", "Composer",
        "Date", "Description", "Genre", "Performer", "Rating",
        "Series", "Title", "Track", "icy-title", "service_name",
        NULL
    },

    .cuda_device = -1,
};

const struct m_sub_options mp_opt_root = {
    .opts = mp_opts,
    .size = sizeof(struct MPOpts),
    .defaults = &mp_default_opts,
};

#endif /* MPLAYER_CFG_MPLAYER_H */<|MERGE_RESOLUTION|>--- conflicted
+++ resolved
@@ -467,20 +467,6 @@
      {"index", OPT_CHOICE(index_mode, {"default", 1}, {"recreate", 0})},
 
     // select audio/video/subtitle stream
-<<<<<<< HEAD
-    OPT_TRACKCHOICE("aid", stream_id[0][STREAM_AUDIO]),
-    OPT_TRACKCHOICE("vid", stream_id[0][STREAM_VIDEO]),
-    OPT_TRACKCHOICE("sid", stream_id[0][STREAM_SUB]),
-    OPT_TRACKCHOICE("secondary-sid", stream_id[1][STREAM_SUB]),
-    OPT_ALIAS("sub", "sid"),
-    OPT_ALIAS("video", "vid"),
-    OPT_ALIAS("audio", "aid"),
-    OPT_STRINGLIST("alang", stream_lang[STREAM_AUDIO], 0),
-    OPT_STRINGLIST("slang", stream_lang[STREAM_SUB], 0),
-    OPT_STRINGLIST("vlang", stream_lang[STREAM_VIDEO], 0),
-    OPT_STRINGLIST("achans", stream_achans, 0),
-    OPT_FLAG("track-auto-selection", stream_auto_sel, 0),
-=======
     // keep in sync with num_ptracks[] and MAX_PTRACKS
     {"aid", OPT_TRACKCHOICE(stream_id[0][STREAM_AUDIO])},
     {"vid", OPT_TRACKCHOICE(stream_id[0][STREAM_VIDEO])},
@@ -492,8 +478,8 @@
     {"alang", OPT_STRINGLIST(stream_lang[STREAM_AUDIO])},
     {"slang", OPT_STRINGLIST(stream_lang[STREAM_SUB])},
     {"vlang", OPT_STRINGLIST(stream_lang[STREAM_VIDEO])},
+    {"achans", OPT_STRINGLIST(stream_achans)},
     {"track-auto-selection", OPT_FLAG(stream_auto_sel)},
->>>>>>> b83bdd1d
 
     {"lavfi-complex", OPT_STRING(lavfi_complex), .flags = UPDATE_LAVFI_COMPLEX},
 
