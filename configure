--- conflicted
+++ resolved
@@ -2819,41 +2819,6 @@
 echores "$_pvr"
 
 
-<<<<<<< HEAD
-echocheck "ftp"
-if test "$_ftp" = "auto" ; then
-test "$networking" = "yes" && _ftp=yes
-fi
-if test "$_ftp" = yes ; then
-  def_ftp='#define CONFIG_FTP 1'
-  inputmodules="ftp $inputmodules"
-else
-  noinputmodules="ftp $noinputmodules"
-  def_ftp='#undef CONFIG_FTP'
-fi
-echores "$_ftp"
-
-echocheck "vstream client"
-if test "$_vstream" = auto ; then
-  _vstream=no
-  cat > $TMPC <<EOF
-#include <vstream-client.h>
-void vstream_error(const char *format, ... ) {}
-int main(void) { vstream_start(); return 0; }
-EOF
-  cc_check -lvstream-client && _vstream=yes
-fi
-if test "$_vstream" = yes ; then
-  def_vstream='#define CONFIG_VSTREAM 1'
-  inputmodules="vstream $inputmodules"
-  libs_mplayer="$libs_mplayer -lvstream-client"
-else
-  noinputmodules="vstream $noinputmodules"
-  def_vstream='#undef CONFIG_VSTREAM'
-fi
-echores "$_vstream"
-
-
 # Note: Lua has no official .pc file, so there are different OS-specific ones.
 # Also, we support luajit, which is compatible to 5.1.
 echocheck "Lua >= 5.1.0"
@@ -2881,8 +2846,6 @@
 echores "$lua"
 
 
-=======
->>>>>>> 7a71a2cc
 echocheck "encoding"
 if test "$_encoding" = yes ; then
     def_encoding="#define CONFIG_ENCODING 1"
