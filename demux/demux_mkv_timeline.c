--- conflicted
+++ resolved
@@ -383,11 +383,7 @@
 
             /* If we're the source or it's a non-ordered edition reference,
              * just add a timeline part from the source. */
-<<<<<<< HEAD
-            //if (current_source == j || !linked_m->num_ordered_chapters) {
-=======
-            if (current_source == j || !linked_m->uid.edition) {
->>>>>>> 3f5b41df
+            //if (current_source == j || !linked_m->uid.edition) {
                 uint64_t source_full_length =
                     demuxer_get_time_length(linked_source) * 1e9;
                 uint64_t source_length = source_full_length - c->start;
