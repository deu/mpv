/*
 * This file is part of mpv.
 *
 * mpv is free software; you can redistribute it and/or
 * modify it under the terms of the GNU Lesser General Public
 * License as published by the Free Software Foundation; either
 * version 2.1 of the License, or (at your option) any later version.
 *
 * mpv is distributed in the hope that it will be useful,
 * but WITHOUT ANY WARRANTY; without even the implied warranty of
 * MERCHANTABILITY or FITNESS FOR A PARTICULAR PURPOSE.  See the
 * GNU Lesser General Public License for more details.
 *
 * You should have received a copy of the GNU Lesser General Public
 * License along with mpv.  If not, see <http://www.gnu.org/licenses/>.
 */

#include <stddef.h>
#include <stdbool.h>
#include <strings.h>
#include <inttypes.h>
#include <assert.h>

#include <libavutil/avutil.h>

#include "config.h"
#include "mpv_talloc.h"

#include "misc/thread_pool.h"
#include "misc/thread_tools.h"
#include "osdep/io.h"
#include "osdep/terminal.h"
#include "osdep/threads.h"
#include "osdep/timer.h"

#include "client.h"
#include "common/msg.h"
#include "common/global.h"
#include "options/path.h"
#include "options/m_config.h"
#include "options/parse_configfile.h"
#include "common/playlist.h"
#include "options/options.h"
#include "options/m_property.h"
#include "common/common.h"
#include "common/encode.h"
#include "common/recorder.h"
#include "input/input.h"

#include "audio/out/ao.h"
#include "filters/f_decoder_wrapper.h"
#include "filters/f_lavfi.h"
#include "filters/filter_internal.h"
#include "demux/demux.h"
#include "stream/stream.h"
#include "sub/dec_sub.h"
#include "external_files.h"
#include "video/out/vo.h"

#include "core.h"
#include "command.h"
#include "libmpv/client.h"

// Called from the demuxer thread if a new packet is available, or other changes.
static void wakeup_demux(void *pctx)
{
    struct MPContext *mpctx = pctx;
    mp_wakeup_core(mpctx);
}

// Called by foreign threads when playback should be stopped and such.
void mp_abort_playback_async(struct MPContext *mpctx)
{
    mp_cancel_trigger(mpctx->playback_abort);

    pthread_mutex_lock(&mpctx->abort_lock);

    for (int n = 0; n < mpctx->num_abort_list; n++) {
        struct mp_abort_entry *abort = mpctx->abort_list[n];
        if (abort->coupled_to_playback)
            mp_abort_trigger_locked(mpctx, abort);
    }

    pthread_mutex_unlock(&mpctx->abort_lock);
}

// Add it to the global list, and allocate required data structures.
void mp_abort_add(struct MPContext *mpctx, struct mp_abort_entry *abort)
{
    pthread_mutex_lock(&mpctx->abort_lock);
    assert(!abort->cancel);
    abort->cancel = mp_cancel_new(NULL);
    MP_TARRAY_APPEND(NULL, mpctx->abort_list, mpctx->num_abort_list, abort);
    mp_abort_recheck_locked(mpctx, abort);
    pthread_mutex_unlock(&mpctx->abort_lock);
}

// Remove Add it to the global list, and free/clear required data structures.
// Does not deallocate the abort value itself.
void mp_abort_remove(struct MPContext *mpctx, struct mp_abort_entry *abort)
{
    pthread_mutex_lock(&mpctx->abort_lock);
    for (int n = 0; n < mpctx->num_abort_list; n++) {
        if (mpctx->abort_list[n] == abort) {
            MP_TARRAY_REMOVE_AT(mpctx->abort_list, mpctx->num_abort_list, n);
            TA_FREEP(&abort->cancel);
            abort = NULL; // it's not free'd, just clear for the assert below
            break;
        }
    }
    assert(!abort); // should have been in the list
    pthread_mutex_unlock(&mpctx->abort_lock);
}

// Verify whether the abort needs to be signaled after changing certain fields
// in abort.
void mp_abort_recheck_locked(struct MPContext *mpctx,
                             struct mp_abort_entry *abort)
{
    if ((abort->coupled_to_playback && mp_cancel_test(mpctx->playback_abort)) ||
        mpctx->abort_all)
    {
        mp_abort_trigger_locked(mpctx, abort);
    }
}

void mp_abort_trigger_locked(struct MPContext *mpctx,
                             struct mp_abort_entry *abort)
{
    mp_cancel_trigger(abort->cancel);
}

static void kill_demuxers_reentrant(struct MPContext *mpctx,
                                    struct demuxer **demuxers, int num_demuxers)
{
    struct demux_free_async_state **items = NULL;
    int num_items = 0;

    for (int n = 0; n < num_demuxers; n++) {
        struct demuxer *d = demuxers[n];

        if (!demux_cancel_test(d)) {
            // Make sure it is set if it wasn't yet.
            demux_set_wakeup_cb(d, wakeup_demux, mpctx);

            struct demux_free_async_state *item = demux_free_async(d);
            if (item) {
                MP_TARRAY_APPEND(NULL, items, num_items, item);
                d = NULL;
            }
        }

        demux_cancel_and_free(d);
    }

    if (!num_items)
        return;

    MP_DBG(mpctx, "Terminating demuxers...\n");

    double end = mp_time_sec() + mpctx->opts->demux_termination_timeout;
    bool force = false;
    while (num_items) {
        double wait = end - mp_time_sec();

        for (int n = 0; n < num_items; n++) {
            struct demux_free_async_state *item = items[n];
            if (demux_free_async_finish(item)) {
                items[n] = items[num_items - 1];
                num_items -= 1;
                n--;
                goto repeat;
            } else if (wait < 0) {
                demux_free_async_force(item);
                if (!force)
                    MP_VERBOSE(mpctx, "Forcefully terminating demuxers...\n");
                force = true;
            }
        }

        if (wait >= 0)
            mp_set_timeout(mpctx, wait);
        mp_idle(mpctx);
    repeat:;
    }

    talloc_free(items);

    MP_DBG(mpctx, "Done terminating demuxers.\n");
}

static void uninit_demuxer(struct MPContext *mpctx)
{
    for (int r = 0; r < NUM_PTRACKS; r++) {
        for (int t = 0; t < STREAM_TYPE_COUNT; t++)
            mpctx->current_track[r][t] = NULL;
    }
    mpctx->seek_slave = NULL;

    talloc_free(mpctx->chapters);
    mpctx->chapters = NULL;
    mpctx->num_chapters = 0;

    mp_abort_cache_dumping(mpctx);

    struct demuxer **demuxers = NULL;
    int num_demuxers = 0;

    if (mpctx->demuxer)
        MP_TARRAY_APPEND(NULL, demuxers, num_demuxers, mpctx->demuxer);
    mpctx->demuxer = NULL;

    for (int i = 0; i < mpctx->num_tracks; i++) {
        struct track *track = mpctx->tracks[i];

        assert(!track->dec && !track->d_sub);
        assert(!track->vo_c && !track->ao_c);
        assert(!track->sink);
        assert(!track->remux_sink);

        // Demuxers can be added in any order (if they appear mid-stream), and
        // we can't know which tracks uses which, so here's some O(n^2) trash.
        for (int n = 0; n < num_demuxers; n++) {
            if (demuxers[n] == track->demuxer) {
                track->demuxer = NULL;
                break;
            }
        }
        if (track->demuxer)
            MP_TARRAY_APPEND(NULL, demuxers, num_demuxers, track->demuxer);

        talloc_free(track);
    }
    mpctx->num_tracks = 0;

    kill_demuxers_reentrant(mpctx, demuxers, num_demuxers);
    talloc_free(demuxers);
}

#define APPEND(s, ...) mp_snprintf_cat(s, sizeof(s), __VA_ARGS__)

static void print_stream(struct MPContext *mpctx, struct track *t)
{
    struct sh_stream *s = t->stream;
    const char *tname = "?";
    const char *selopt = "?";
    const char *langopt = "?";
    switch (t->type) {
    case STREAM_VIDEO:
        tname = "Video"; selopt = "vid"; langopt = NULL;
        break;
    case STREAM_AUDIO:
        tname = "Audio"; selopt = "aid"; langopt = "alang";
        break;
    case STREAM_SUB:
        tname = "Subs"; selopt = "sid"; langopt = "slang";
        break;
    }
    char b[2048] = {0};
    APPEND(b, " %3s %-5s", t->selected ? "(+)" : "", tname);
    APPEND(b, " --%s=%d", selopt, t->user_tid);
    if (t->lang && langopt)
        APPEND(b, " --%s=%s", langopt, t->lang);
    if (t->default_track)
        APPEND(b, " (*)");
    if (t->forced_track)
        APPEND(b, " (f)");
    if (t->attached_picture)
        APPEND(b, " [P]");
    if (t->title)
        APPEND(b, " '%s'", t->title);
    const char *codec = s ? s->codec->codec : NULL;
    APPEND(b, " (%s", codec ? codec : "<unknown>");
    if (t->type == STREAM_VIDEO) {
        if (s && s->codec->disp_w)
            APPEND(b, " %dx%d", s->codec->disp_w, s->codec->disp_h);
        if (s && s->codec->fps)
            APPEND(b, " %.3ffps", s->codec->fps);
    } else if (t->type == STREAM_AUDIO) {
        if (s && s->codec->channels.num)
            APPEND(b, " %dch", s->codec->channels.num);
        if (s && s->codec->samplerate)
            APPEND(b, " %dHz", s->codec->samplerate);
    }
    APPEND(b, ")");
    if (t->is_external)
        APPEND(b, " (external)");
    MP_INFO(mpctx, "%s\n", b);
}

void print_track_list(struct MPContext *mpctx, const char *msg)
{
    if (msg)
        MP_INFO(mpctx, "%s\n", msg);
    for (int t = 0; t < STREAM_TYPE_COUNT; t++) {
        for (int n = 0; n < mpctx->num_tracks; n++)
            if (mpctx->tracks[n]->type == t)
                print_stream(mpctx, mpctx->tracks[n]);
    }
}

void update_demuxer_properties(struct MPContext *mpctx)
{
    struct demuxer *demuxer = mpctx->demuxer;
    if (!demuxer)
        return;
    demux_update(demuxer, get_current_time(mpctx));
    int events = demuxer->events;
    if ((events & DEMUX_EVENT_INIT) && demuxer->num_editions > 1) {
        for (int n = 0; n < demuxer->num_editions; n++) {
            struct demux_edition *edition = &demuxer->editions[n];
            char b[128] = {0};
            APPEND(b, " %3s --edition=%d",
                   n == demuxer->edition ? "(+)" : "", n);
            char *name = mp_tags_get_str(edition->metadata, "title");
            if (name)
                APPEND(b, " '%s'", name);
            if (edition->default_edition)
                APPEND(b, " (*)");
            MP_INFO(mpctx, "%s\n", b);
        }
    }
    struct demuxer *tracks = mpctx->demuxer;
    if (tracks->events & DEMUX_EVENT_STREAMS) {
        add_demuxer_tracks(mpctx, tracks);
        print_track_list(mpctx, NULL);
        tracks->events &= ~DEMUX_EVENT_STREAMS;
    }
    if (events & DEMUX_EVENT_METADATA) {
        struct mp_tags *info =
            mp_tags_filtered(mpctx, demuxer->metadata, mpctx->opts->display_tags);
        // prev is used to attempt to print changed tags only (to some degree)
        struct mp_tags *prev = mpctx->filtered_tags;
        int n_prev = 0;
        bool had_output = false;
        for (int n = 0; n < info->num_keys; n++) {
            if (prev && n_prev < prev->num_keys) {
                if (strcmp(prev->keys[n_prev], info->keys[n]) == 0) {
                    n_prev++;
                    if (strcmp(prev->values[n_prev - 1], info->values[n]) == 0)
                        continue;
                }
            }
            struct mp_log *log = mp_log_new(NULL, mpctx->log, "!display-tags");
            if (!had_output)
                mp_info(log, "File tags:\n");
            mp_info(log, " %s: %s\n", info->keys[n], info->values[n]);
            had_output = true;
            talloc_free(log);
        }
        talloc_free(mpctx->filtered_tags);
        mpctx->filtered_tags = info;
        mp_notify(mpctx, MPV_EVENT_METADATA_UPDATE, NULL);
    }
    if (events & DEMUX_EVENT_DURATION)
        mp_notify(mpctx, MP_EVENT_DURATION_UPDATE, NULL);
    demuxer->events = 0;
}

// Enables or disables the stream for the given track, according to
// track->selected.
void reselect_demux_stream(struct MPContext *mpctx, struct track *track)
{
    if (!track->stream)
        return;
    double pts = get_current_time(mpctx);
    if (pts != MP_NOPTS_VALUE) {
        pts += get_track_seek_offset(mpctx, track);
        if (track->type == STREAM_SUB)
            pts -= 10.0;
    }
    demuxer_select_track(track->demuxer, track->stream, pts, track->selected);
    if (track == mpctx->seek_slave)
        mpctx->seek_slave = NULL;
}

static void enable_demux_thread(struct MPContext *mpctx, struct demuxer *demux)
{
    if (mpctx->opts->demuxer_thread && !demux->fully_read) {
        demux_set_wakeup_cb(demux, wakeup_demux, mpctx);
        demux_start_thread(demux);
    }
}

static int find_new_tid(struct MPContext *mpctx, enum stream_type t)
{
    int new_id = 0;
    for (int i = 0; i < mpctx->num_tracks; i++) {
        struct track *track = mpctx->tracks[i];
        if (track->type == t)
            new_id = MPMAX(new_id, track->user_tid);
    }
    return new_id + 1;
}

static struct track *add_stream_track(struct MPContext *mpctx,
                                      struct demuxer *demuxer,
                                      struct sh_stream *stream)
{
    for (int i = 0; i < mpctx->num_tracks; i++) {
        struct track *track = mpctx->tracks[i];
        if (track->stream == stream)
            return track;
    }

    struct track *track = talloc_ptrtype(NULL, track);
    *track = (struct track) {
        .type = stream->type,
        .user_tid = find_new_tid(mpctx, stream->type),
        .demuxer_id = stream->demuxer_id,
        .ff_index = stream->ff_index,
        .title = stream->title,
        .default_track = stream->default_track,
        .forced_track = stream->forced_track,
        .dependent_track = stream->dependent_track,
        .visual_impaired_track = stream->visual_impaired_track,
        .hearing_impaired_track = stream->hearing_impaired_track,
        .attached_picture = stream->attached_picture != NULL,
        .lang = stream->lang,
        .demuxer = demuxer,
        .stream = stream,
    };
    MP_TARRAY_APPEND(mpctx, mpctx->tracks, mpctx->num_tracks, track);

    mp_notify(mpctx, MPV_EVENT_TRACKS_CHANGED, NULL);

    return track;
}

void add_demuxer_tracks(struct MPContext *mpctx, struct demuxer *demuxer)
{
    for (int n = 0; n < demux_get_num_stream(demuxer); n++)
        add_stream_track(mpctx, demuxer, demux_get_stream(demuxer, n));
}

// Result numerically higher => better match. 0 == no match.
static int match_lang(char **langs, char *lang)
{
    for (int idx = 0; langs && langs[idx]; idx++) {
        if (lang && strcasecmp(langs[idx], lang) == 0)
            return INT_MAX - idx;
    }
    return 0;
}

static int match_achans(char **achans, uint8_t tachans)
{
    for (int idx = 0; achans && achans[idx]; idx++) {
        char *endptr = NULL;
        errno = 0;
        int chans = strtoul(achans[idx], &endptr, 10);
        if (!errno && *endptr == '\0') {
            if (tachans && (uint8_t)chans == tachans)
                return INT_MAX - idx;
        }
    }
    return 0;
}

/* Get the track wanted by the user.
 * tid is the track ID requested by the user (-2: deselect, -1: default)
 * lang is a string list, NULL is same as empty list
 * Sort tracks based on the following criteria, and pick the first:
 * 0a) track matches ff-index (always wins)
 * 0b) track matches tid (almost always wins)
 * 0c) track is not from --external-file
 * 1) track is external (no_default cancels this)
 * 1b) track was passed explicitly (is not an auto-loaded subtitle)
 * 2) earlier match in lang list
 * 3) track is audio, earlier match in achans list
 * 4a) track is marked forced
 * 4b) track is marked default
 * 5) attached picture, HLS bitrate
 * 6) lower track number
 * If select_fallback is not set, 6) is only used to determine whether a
 * matching track is preferred over another track. Otherwise, always pick a
 * track (if nothing else matches, return the track with lowest ID).
 */
// Return whether t1 is preferred over t2
static bool compare_track(struct track *t1, struct track *t2,
                          char **langs, char **achans,
                          struct MPOpts *opts)
{
    if (!opts->autoload_files && t1->is_external != t2->is_external)
        return !t1->is_external;
    bool ext1 = t1->is_external && !t1->no_default;
    bool ext2 = t2->is_external && !t2->no_default;
    if (ext1 != ext2)
        return ext1;
    if (t1->auto_loaded != t2->auto_loaded)
        return !t1->auto_loaded;
    int l1 = match_lang(langs, t1->lang), l2 = match_lang(langs, t2->lang);
    if (l1 != l2)
        return l1 > l2;
    if (t1->type == STREAM_AUDIO) {
        int c1 = match_achans(achans, t1->stream->codec->channels.num);
        int c2 = match_achans(achans, t2->stream->codec->channels.num);
        if (c1 != c2)
            return c1 > c2;
    }
    if (t1->forced_track != t2->forced_track)
        return t1->forced_track;
    if (t1->default_track != t2->default_track)
        return t1->default_track;
    if (t1->attached_picture != t2->attached_picture)
        return !t1->attached_picture;
    if (t1->stream && t2->stream && opts->hls_bitrate >= 0 &&
        t1->stream->hls_bitrate != t2->stream->hls_bitrate)
    {
        bool t1_ok = t1->stream->hls_bitrate <= opts->hls_bitrate;
        bool t2_ok = t2->stream->hls_bitrate <= opts->hls_bitrate;
        if (t1_ok != t2_ok)
            return t1_ok;
        if (t1_ok && t2_ok)
            return t1->stream->hls_bitrate > t2->stream->hls_bitrate;
        return t1->stream->hls_bitrate < t2->stream->hls_bitrate;
    }
    return t1->user_tid <= t2->user_tid;
}

static bool duplicate_track(struct MPContext *mpctx, int order,
                            enum stream_type type, struct track *track)
{
    for (int i = 0; i < order; i++) {
        if (mpctx->current_track[i][type] == track)
            return true;
    }
    return false;
}

struct track *select_default_track(struct MPContext *mpctx, int order,
                                   enum stream_type type)
{
    struct MPOpts *opts = mpctx->opts;
    int tid = opts->stream_id[order][type];
<<<<<<< HEAD
    char **langs = order == 0 ? opts->stream_lang[type] : NULL;
    char **achans = order == 0 ? opts->stream_achans : NULL;
=======
    char **langs = opts->stream_lang[type];
>>>>>>> 871900f5
    if (tid == -2)
        return NULL;
    bool select_fallback = type == STREAM_VIDEO || type == STREAM_AUDIO;
    struct track *pick = NULL;
    for (int n = 0; n < mpctx->num_tracks; n++) {
        struct track *track = mpctx->tracks[n];
        if (track->type != type)
            continue;
        if (track->user_tid == tid)
            return track;
        if (track->no_auto_select)
            continue;
<<<<<<< HEAD
        if (!pick || compare_track(track, pick, langs, achans, mpctx->opts))
=======
        if (duplicate_track(mpctx, order, type, track))
            continue;
        if (!pick || compare_track(track, pick, langs, mpctx->opts))
>>>>>>> 871900f5
            pick = track;
    }
    if (pick && !select_fallback && !(pick->is_external && !pick->no_default)
        && !match_lang(langs, pick->lang) && !pick->default_track
        && !pick->forced_track)
        pick = NULL;
    if (pick && pick->attached_picture && !mpctx->opts->audio_display)
        pick = NULL;
    if (pick && !opts->autoload_files && pick->is_external)
        pick = NULL;
    return pick;
}

static char *track_layout_hash(struct MPContext *mpctx)
{
    char *h = talloc_strdup(NULL, "");
    for (int type = 0; type < STREAM_TYPE_COUNT; type++) {
        for (int n = 0; n < mpctx->num_tracks; n++) {
            struct track *track = mpctx->tracks[n];
            if (track->type != type)
                continue;
            h = talloc_asprintf_append_buffer(h, "%d-%d-%d-%d-%s\n", type,
                    track->user_tid, track->default_track, track->is_external,
                    track->lang ? track->lang : "");
        }
    }
    return h;
}

// Normally, video/audio/sub track selection is persistent across files. This
// code resets track selection if the new file has a different track layout.
static void check_previous_track_selection(struct MPContext *mpctx)
{
    struct MPOpts *opts = mpctx->opts;

    if (!mpctx->track_layout_hash)
        return;

    char *h = track_layout_hash(mpctx);
    if (strcmp(h, mpctx->track_layout_hash) != 0) {
        // Reset selection, but only if they're not "auto" or "off". The
        // defaults are -1 (default selection), or -2 (off) for secondary tracks.
        for (int t = 0; t < STREAM_TYPE_COUNT; t++) {
            for (int i = 0; i < NUM_PTRACKS; i++) {
                if (opts->stream_id[i][t] >= 0)
                    opts->stream_id[i][t] = i == 0 ? -1 : -2;
            }
        }
        talloc_free(mpctx->track_layout_hash);
        mpctx->track_layout_hash = NULL;
    }
    talloc_free(h);
}

void mp_switch_track_n(struct MPContext *mpctx, int order, enum stream_type type,
                       struct track *track, int flags)
{
    assert(!track || track->type == type);
    assert(order >= 0 && order < NUM_PTRACKS);

    // Mark the current track selection as explicitly user-requested. (This is
    // different from auto-selection or disabling a track due to errors.)
    if (flags & FLAG_MARK_SELECTION)
        mpctx->opts->stream_id[order][type] = track ? track->user_tid : -2;

    // No decoder should be initialized yet.
    if (!mpctx->demuxer)
        return;

    struct track *current = mpctx->current_track[order][type];
    if (track == current)
        return;

    if (current && current->sink) {
        MP_ERR(mpctx, "Can't disable input to complex filter.\n");
        return;
    }
    if ((type == STREAM_VIDEO && mpctx->vo_chain && !mpctx->vo_chain->track) ||
        (type == STREAM_AUDIO && mpctx->ao_chain && !mpctx->ao_chain->track))
    {
        MP_ERR(mpctx, "Can't switch away from complex filter output.\n");
        return;
    }

    if (track && track->selected) {
        // Track has been selected in a different order parameter.
        MP_ERR(mpctx, "Track %d is already selected.\n", track->user_tid);
        return;
    }

    if (order == 0) {
        if (type == STREAM_VIDEO) {
            uninit_video_chain(mpctx);
            if (!track)
                handle_force_window(mpctx, true);
        } else if (type == STREAM_AUDIO) {
            clear_audio_output_buffers(mpctx);
            uninit_audio_chain(mpctx);
            uninit_audio_out(mpctx);
        }
    }
    if (type == STREAM_SUB)
        uninit_sub(mpctx, current);

    if (current) {
        if (current->remux_sink)
            close_recorder_and_error(mpctx);
        current->selected = false;
        reselect_demux_stream(mpctx, current);
    }

    mpctx->current_track[order][type] = track;

    if (track) {
        track->selected = true;
        reselect_demux_stream(mpctx, track);
    }

    if (type == STREAM_VIDEO && order == 0) {
        reinit_video_chain(mpctx);
    } else if (type == STREAM_AUDIO && order == 0) {
        reinit_audio_chain(mpctx);
    } else if (type == STREAM_SUB && order >= 0 && order <= 2) {
        reinit_sub(mpctx, track);
    }

    mp_notify(mpctx, MPV_EVENT_TRACK_SWITCHED, NULL);
    mp_wakeup_core(mpctx);

    talloc_free(mpctx->track_layout_hash);
    mpctx->track_layout_hash = talloc_steal(mpctx, track_layout_hash(mpctx));
}

void mp_switch_track(struct MPContext *mpctx, enum stream_type type,
                     struct track *track, int flags)
{
    mp_switch_track_n(mpctx, 0, type, track, flags);
}

void mp_deselect_track(struct MPContext *mpctx, struct track *track)
{
    if (track && track->selected) {
        for (int t = 0; t < NUM_PTRACKS; t++)
            mp_switch_track_n(mpctx, t, track->type, NULL, 0);
    }
}

struct track *mp_track_by_tid(struct MPContext *mpctx, enum stream_type type,
                              int tid)
{
    if (tid == -1)
        return mpctx->current_track[0][type];
    for (int n = 0; n < mpctx->num_tracks; n++) {
        struct track *track = mpctx->tracks[n];
        if (track->type == type && track->user_tid == tid)
            return track;
    }
    return NULL;
}

bool mp_remove_track(struct MPContext *mpctx, struct track *track)
{
    if (!track->is_external)
        return false;

    mp_deselect_track(mpctx, track);
    if (track->selected)
        return false;

    struct demuxer *d = track->demuxer;

    if (mpctx->seek_slave == track)
        mpctx->seek_slave = NULL;

    int index = 0;
    while (index < mpctx->num_tracks && mpctx->tracks[index] != track)
        index++;
    MP_TARRAY_REMOVE_AT(mpctx->tracks, mpctx->num_tracks, index);
    talloc_free(track);

    // Close the demuxer, unless there is still a track using it. These are
    // all external tracks.
    bool in_use = false;
    for (int n = mpctx->num_tracks - 1; n >= 0 && !in_use; n--)
        in_use |= mpctx->tracks[n]->demuxer == d;

    if (!in_use)
        demux_cancel_and_free(d);

    mp_notify(mpctx, MPV_EVENT_TRACKS_CHANGED, NULL);

    return true;
}

// Add the given file as additional track. The filter argument controls how or
// if tracks are auto-selected at any point.
// To be run on a worker thread, locked (temporarily unlocks core).
// cancel will generally be used to abort the loading process, but on success
// the demuxer is changed to be slaved to mpctx->playback_abort instead.
int mp_add_external_file(struct MPContext *mpctx, char *filename,
                         enum stream_type filter, struct mp_cancel *cancel)
{
    struct MPOpts *opts = mpctx->opts;
    if (!filename || mp_cancel_test(cancel))
        return -1;

    char *disp_filename = filename;
    if (strncmp(disp_filename, "memory://", 9) == 0)
        disp_filename = "memory://"; // avoid noise

    struct demuxer_params params = {
        .is_top_level = true,
    };

    switch (filter) {
    case STREAM_SUB:
        params.force_format = opts->sub_demuxer_name;
        break;
    case STREAM_AUDIO:
        params.force_format = opts->audio_demuxer_name;
        break;
    }

    mp_core_unlock(mpctx);

    struct demuxer *demuxer =
        demux_open_url(filename, &params, cancel, mpctx->global);
    if (demuxer)
        enable_demux_thread(mpctx, demuxer);

    mp_core_lock(mpctx);

    // The command could have overlapped with playback exiting. (We don't care
    // if playback has started again meanwhile - weird, but not a problem.)
    if (mpctx->stop_play)
        goto err_out;

    if (!demuxer)
        goto err_out;

    if (filter != STREAM_SUB && opts->rebase_start_time)
        demux_set_ts_offset(demuxer, -demuxer->start_time);

    bool has_any = false;
    for (int n = 0; n < demux_get_num_stream(demuxer); n++) {
        struct sh_stream *sh = demux_get_stream(demuxer, n);
        if (sh->type == filter || filter == STREAM_TYPE_COUNT) {
            has_any = true;
            break;
        }
    }

    if (!has_any) {
        char *tname = mp_tprintf(20, "%s ", stream_type_name(filter));
        if (filter == STREAM_TYPE_COUNT)
            tname = "";
        MP_ERR(mpctx, "No %sstreams in file %s.\n", tname, disp_filename);
        goto err_out;
    }

    int first_num = -1;
    for (int n = 0; n < demux_get_num_stream(demuxer); n++) {
        struct sh_stream *sh = demux_get_stream(demuxer, n);
        struct track *t = add_stream_track(mpctx, demuxer, sh);
        t->is_external = true;
        if (sh->title && sh->title[0]) {
            t->title = talloc_strdup(t, sh->title);
        } else {
            t->title = talloc_strdup(t, mp_basename(disp_filename));
        }
        t->external_filename = talloc_strdup(t, filename);
        t->no_default = sh->type != filter;
        t->no_auto_select = t->no_default;
        if (first_num < 0 && (filter == STREAM_TYPE_COUNT || sh->type == filter))
            first_num = mpctx->num_tracks - 1;
    }

    mp_cancel_set_parent(demuxer->cancel, mpctx->playback_abort);

    return first_num;

err_out:
    demux_cancel_and_free(demuxer);
    if (!mp_cancel_test(cancel))
        MP_ERR(mpctx, "Can not open external file %s.\n", disp_filename);
    return -1;
}

// to be run on a worker thread, locked (temporarily unlocks core)
static void open_external_files(struct MPContext *mpctx, char **files,
                                enum stream_type filter)
{
    // Need a copy, because the option value could be mutated during iteration.
    void *tmp = talloc_new(NULL);
    files = mp_dup_str_array(tmp, files);

    for (int n = 0; files && files[n]; n++)
        mp_add_external_file(mpctx, files[n], filter, mpctx->playback_abort);

    talloc_free(tmp);
}

// See mp_add_external_file() for meaning of cancel parameter.
void autoload_external_files(struct MPContext *mpctx, struct mp_cancel *cancel)
{
    if (mpctx->opts->sub_auto < 0 && mpctx->opts->audiofile_auto < 0)
        return;
    if (!mpctx->opts->autoload_files || strcmp(mpctx->filename, "-") == 0)
        return;

    void *tmp = talloc_new(NULL);
    struct subfn *list = find_external_files(mpctx->global, mpctx->filename,
                                             mpctx->opts);
    talloc_steal(tmp, list);

    int sc[STREAM_TYPE_COUNT] = {0};
    for (int n = 0; n < mpctx->num_tracks; n++) {
        if (!mpctx->tracks[n]->attached_picture)
            sc[mpctx->tracks[n]->type]++;
    }

    for (int i = 0; list && list[i].fname; i++) {
        char *filename = list[i].fname;
        char *lang = list[i].lang;
        for (int n = 0; n < mpctx->num_tracks; n++) {
            struct track *t = mpctx->tracks[n];
            if (t->demuxer && strcmp(t->demuxer->filename, filename) == 0)
                goto skip;
        }
        if (list[i].type == STREAM_SUB && !sc[STREAM_VIDEO] && !sc[STREAM_AUDIO])
            goto skip;
        if (list[i].type == STREAM_AUDIO && !sc[STREAM_VIDEO])
            goto skip;
        int first = mp_add_external_file(mpctx, filename, list[i].type, cancel);
        if (first < 0)
            goto skip;

        for (int n = first; n < mpctx->num_tracks; n++) {
            struct track *t = mpctx->tracks[n];
            t->auto_loaded = true;
            if (!t->lang)
                t->lang = talloc_strdup(t, lang);
        }
    skip:;
    }

    talloc_free(tmp);
}

// Do stuff to a newly loaded playlist. This includes any processing that may
// be required after loading a playlist.
void prepare_playlist(struct MPContext *mpctx, struct playlist *pl)
{
    struct MPOpts *opts = mpctx->opts;

    pl->current = NULL;

    if (opts->playlist_pos >= 0)
        pl->current = playlist_entry_from_index(pl, opts->playlist_pos);

    if (opts->shuffle)
        playlist_shuffle(pl);

    if (opts->merge_files)
        merge_playlist_files(pl);

    if (!pl->current)
        pl->current = mp_check_playlist_resume(mpctx, pl);

    if (!pl->current)
        pl->current = pl->first;
}

// Replace the current playlist entry with playlist contents. Moves the entries
// from the given playlist pl, so the entries don't actually need to be copied.
static void transfer_playlist(struct MPContext *mpctx, struct playlist *pl)
{
    if (pl->first) {
        prepare_playlist(mpctx, pl);
        struct playlist_entry *new = pl->current;
        if (mpctx->playlist->current)
            playlist_add_redirect(pl, mpctx->playlist->current->filename);
        playlist_transfer_entries(mpctx->playlist, pl);
        // current entry is replaced
        if (mpctx->playlist->current)
            playlist_remove(mpctx->playlist, mpctx->playlist->current);
        if (new)
            mpctx->playlist->current = new;
    } else {
        MP_WARN(mpctx, "Empty playlist!\n");
    }
}

static void process_hooks(struct MPContext *mpctx, char *name)
{
    mp_hook_start(mpctx, name);

    while (!mp_hook_test_completion(mpctx, name)) {
        mp_idle(mpctx);

        // We have no idea what blocks a hook, so just do a full abort.
        if (mpctx->stop_play)
            mp_abort_playback_async(mpctx);
    }
}

// to be run on a worker thread, locked (temporarily unlocks core)
static void load_chapters(struct MPContext *mpctx)
{
    struct demuxer *src = mpctx->demuxer;
    bool free_src = false;
    char *chapter_file = mpctx->opts->chapter_file;
    if (chapter_file && chapter_file[0]) {
        chapter_file = talloc_strdup(NULL, chapter_file);
        mp_core_unlock(mpctx);
        struct demuxer *demux = demux_open_url(chapter_file, NULL,
                                               mpctx->playback_abort,
                                               mpctx->global);
        mp_core_lock(mpctx);
        if (demux) {
            src = demux;
            free_src = true;
        }
        talloc_free(mpctx->chapters);
        mpctx->chapters = NULL;
        talloc_free(chapter_file);
    }
    if (src && !mpctx->chapters) {
        talloc_free(mpctx->chapters);
        mpctx->num_chapters = src->num_chapters;
        mpctx->chapters = demux_copy_chapter_data(src->chapters, src->num_chapters);
        if (mpctx->opts->rebase_start_time) {
            for (int n = 0; n < mpctx->num_chapters; n++)
                mpctx->chapters[n].pts -= src->start_time;
        }
    }
    if (free_src)
        demux_cancel_and_free(src);
}

static void load_per_file_options(m_config_t *conf,
                                  struct playlist_param *params,
                                  int params_count)
{
    for (int n = 0; n < params_count; n++) {
        m_config_set_option_cli(conf, params[n].name, params[n].value,
                                M_SETOPT_RUNTIME | M_SETOPT_BACKUP);
    }
}

static void *open_demux_thread(void *ctx)
{
    struct MPContext *mpctx = ctx;

    mpthread_set_name("opener");

    struct demuxer_params p = {
        .force_format = mpctx->open_format,
        .stream_flags = mpctx->open_url_flags,
        .stream_record = true,
        .is_top_level = true,
    };
    struct demuxer *demux =
        demux_open_url(mpctx->open_url, &p, mpctx->open_cancel, mpctx->global);
    mpctx->open_res_demuxer = demux;

    if (demux) {
        MP_VERBOSE(mpctx, "Opening done: %s\n", mpctx->open_url);

        if (mpctx->open_for_prefetch && !demux->fully_read) {
            int num_streams = demux_get_num_stream(demux);
            for (int n = 0; n < num_streams; n++) {
                struct sh_stream *sh = demux_get_stream(demux, n);
                demuxer_select_track(demux, sh, MP_NOPTS_VALUE, true);
            }

            demux_set_wakeup_cb(demux, wakeup_demux, mpctx);
            demux_start_thread(demux);
            demux_start_prefetch(demux);
        }
    } else {
        MP_VERBOSE(mpctx, "Opening failed or was aborted: %s\n", mpctx->open_url);

        if (p.demuxer_failed) {
            mpctx->open_res_error = MPV_ERROR_UNKNOWN_FORMAT;
        } else {
            mpctx->open_res_error = MPV_ERROR_LOADING_FAILED;
        }
    }

    atomic_store(&mpctx->open_done, true);
    mp_wakeup_core(mpctx);
    return NULL;
}

static void cancel_open(struct MPContext *mpctx)
{
    if (mpctx->open_cancel)
        mp_cancel_trigger(mpctx->open_cancel);

    if (mpctx->open_active)
        pthread_join(mpctx->open_thread, NULL);
    mpctx->open_active = false;

    if (mpctx->open_res_demuxer)
        demux_cancel_and_free(mpctx->open_res_demuxer);
    mpctx->open_res_demuxer = NULL;

    TA_FREEP(&mpctx->open_cancel);
    TA_FREEP(&mpctx->open_url);
    TA_FREEP(&mpctx->open_format);

    atomic_store(&mpctx->open_done, false);
}

// Setup all the field to open this url, and make sure a thread is running.
static void start_open(struct MPContext *mpctx, char *url, int url_flags,
                       bool for_prefetch)
{
    cancel_open(mpctx);

    assert(!mpctx->open_active);
    assert(!mpctx->open_cancel);
    assert(!mpctx->open_res_demuxer);
    assert(!atomic_load(&mpctx->open_done));

    mpctx->open_cancel = mp_cancel_new(NULL);
    mpctx->open_url = talloc_strdup(NULL, url);
    mpctx->open_format = talloc_strdup(NULL, mpctx->opts->demuxer_name);
    mpctx->open_url_flags = url_flags;
    mpctx->open_for_prefetch = for_prefetch && mpctx->opts->demuxer_thread;
    if (mpctx->opts->load_unsafe_playlists)
        mpctx->open_url_flags = 0;

    if (pthread_create(&mpctx->open_thread, NULL, open_demux_thread, mpctx)) {
        cancel_open(mpctx);
        return;
    }

    mpctx->open_active = true;
}

static void open_demux_reentrant(struct MPContext *mpctx)
{
    char *url = mpctx->stream_open_filename;

    if (mpctx->open_active) {
        bool done = atomic_load(&mpctx->open_done);
        bool failed = done && !mpctx->open_res_demuxer;
        bool correct_url = strcmp(mpctx->open_url, url) == 0;

        if (correct_url && !failed) {
            MP_VERBOSE(mpctx, "Using prefetched/prefetching URL.\n");
        } else if (correct_url && failed) {
            MP_VERBOSE(mpctx, "Prefetched URL failed, retrying.\n");
            cancel_open(mpctx);
        } else {
            if (done) {
                MP_VERBOSE(mpctx, "Dropping finished prefetch of wrong URL.\n");
            } else {
                MP_VERBOSE(mpctx, "Aborting ongoing prefetch of wrong URL.\n");
            }
            cancel_open(mpctx);
        }
    }

    if (!mpctx->open_active)
        start_open(mpctx, url, mpctx->playing->stream_flags, false);

    // User abort should cancel the opener now.
    mp_cancel_set_parent(mpctx->open_cancel, mpctx->playback_abort);

    while (!atomic_load(&mpctx->open_done)) {
        mp_idle(mpctx);

        if (mpctx->stop_play)
            mp_abort_playback_async(mpctx);
    }

    if (mpctx->open_res_demuxer) {
        mpctx->demuxer = mpctx->open_res_demuxer;
        mpctx->open_res_demuxer = NULL;
        mp_cancel_set_parent(mpctx->demuxer->cancel, mpctx->playback_abort);
    } else {
        mpctx->error_playing = mpctx->open_res_error;
    }

    cancel_open(mpctx); // cleanup
}

void prefetch_next(struct MPContext *mpctx)
{
    if (!mpctx->opts->prefetch_open)
        return;

    struct playlist_entry *new_entry = mp_next_file(mpctx, +1, false, false);
    if (new_entry && !mpctx->open_active && new_entry->filename) {
        MP_VERBOSE(mpctx, "Prefetching: %s\n", new_entry->filename);
        start_open(mpctx, new_entry->filename, new_entry->stream_flags, true);
    }
}

// Destroy the complex filter, and remove the references to the filter pads.
// (Call cleanup_deassociated_complex_filters() to close decoders/VO/AO
// that are not connected anymore due to this.)
static void deassociate_complex_filters(struct MPContext *mpctx)
{
    for (int n = 0; n < mpctx->num_tracks; n++)
        mpctx->tracks[n]->sink = NULL;
    if (mpctx->vo_chain)
        mpctx->vo_chain->filter_src = NULL;
    if (mpctx->ao_chain)
        mpctx->ao_chain->filter_src = NULL;
    TA_FREEP(&mpctx->lavfi);
    TA_FREEP(&mpctx->lavfi_graph);
}

// Close all decoders and sinks (AO/VO) that are not connected to either
// a track or a filter pad.
static void cleanup_deassociated_complex_filters(struct MPContext *mpctx)
{
    for (int n = 0; n < mpctx->num_tracks; n++) {
        struct track *track = mpctx->tracks[n];
        if (!(track->sink || track->vo_c || track->ao_c)) {
            if (track->dec && !track->vo_c && !track->ao_c) {
                talloc_free(track->dec->f);
                track->dec = NULL;
            }
            track->selected = false;
        }
    }

    if (mpctx->vo_chain && !mpctx->vo_chain->dec_src &&
        !mpctx->vo_chain->filter_src)
    {
        uninit_video_chain(mpctx);
    }
    if (mpctx->ao_chain && !mpctx->ao_chain->dec_src &&
        !mpctx->ao_chain->filter_src)
    {
        uninit_audio_chain(mpctx);
    }
}

static void kill_outputs(struct MPContext *mpctx, struct track *track)
{
    if (track->vo_c || track->ao_c) {
        MP_VERBOSE(mpctx, "deselecting track %d for lavfi-complex option\n",
                   track->user_tid);
        mp_switch_track(mpctx, track->type, NULL, 0);
    }
    assert(!(track->vo_c || track->ao_c));
}

// >0: changed, 0: no change, -1: error
static int reinit_complex_filters(struct MPContext *mpctx, bool force_uninit)
{
    char *graph = mpctx->opts->lavfi_complex;
    bool have_graph = graph && graph[0] && !force_uninit;
    if (have_graph && mpctx->lavfi &&
        strcmp(graph, mpctx->lavfi_graph) == 0 &&
        !mp_filter_has_failed(mpctx->lavfi))
        return 0;
    if (!mpctx->lavfi && !have_graph)
        return 0;

    // Deassociate the old filter pads. We leave both sources (tracks) and
    // sinks (AO/VO) "dangling", connected to neither track or filter pad.
    // Later, we either reassociate them with new pads, or uninit them if
    // they are still dangling. This avoids too interruptive actions like
    // recreating the VO.
    deassociate_complex_filters(mpctx);

    bool success = false;
    if (!have_graph) {
        success = true; // normal full removal of graph
        goto done;
    }

    struct mp_lavfi *l =
        mp_lavfi_create_graph(mpctx->filter_root, 0, false, NULL, graph);
    if (!l)
        goto done;
    mpctx->lavfi = l->f;
    mpctx->lavfi_graph = talloc_strdup(NULL, graph);

    mp_filter_set_error_handler(mpctx->lavfi, mpctx->filter_root);

    for (int n = 0; n < mpctx->lavfi->num_pins; n++)
        mp_pin_disconnect(mpctx->lavfi->pins[n]);

    struct mp_pin *pad = mp_filter_get_named_pin(mpctx->lavfi, "vo");
    if (pad && mp_pin_get_dir(pad) == MP_PIN_OUT) {
        if (mpctx->vo_chain && mpctx->vo_chain->track)
            kill_outputs(mpctx, mpctx->vo_chain->track);
        if (!mpctx->vo_chain) {
            reinit_video_chain_src(mpctx, NULL);
            if (!mpctx->vo_chain)
                goto done;
        }
        struct vo_chain *vo_c = mpctx->vo_chain;
        assert(!vo_c->track);
        vo_c->filter_src = pad;
        mp_pin_connect(vo_c->filter->f->pins[0], vo_c->filter_src);
    }

    pad = mp_filter_get_named_pin(mpctx->lavfi, "ao");
    if (pad && mp_pin_get_dir(pad) == MP_PIN_OUT) {
        if (mpctx->ao_chain && mpctx->ao_chain->track)
            kill_outputs(mpctx, mpctx->ao_chain->track);
        if (!mpctx->ao_chain) {
            reinit_audio_chain_src(mpctx, NULL);
            if (!mpctx->ao_chain)
                goto done;
        }
        struct ao_chain *ao_c = mpctx->ao_chain;
        assert(!ao_c->track);
        ao_c->filter_src = pad;
        mp_pin_connect(ao_c->filter->f->pins[0], ao_c->filter_src);
    }

    for (int n = 0; n < mpctx->num_tracks; n++) {
        struct track *track = mpctx->tracks[n];

        char label[32];
        char prefix;
        switch (track->type) {
        case STREAM_VIDEO: prefix = 'v'; break;
        case STREAM_AUDIO: prefix = 'a'; break;
        default: continue;
        }
        snprintf(label, sizeof(label), "%cid%d", prefix, track->user_tid);

        pad = mp_filter_get_named_pin(mpctx->lavfi, label);
        if (!pad)
            continue;
        if (mp_pin_get_dir(pad) != MP_PIN_IN)
            continue;
        assert(!mp_pin_is_connected(pad));

        assert(!track->sink);

        kill_outputs(mpctx, track);

        track->sink = pad;
        track->selected = true;

        if (!track->dec) {
            if (track->type == STREAM_VIDEO && !init_video_decoder(mpctx, track))
                goto done;
            if (track->type == STREAM_AUDIO && !init_audio_decoder(mpctx, track))
                goto done;
        }

        mp_pin_connect(track->sink, track->dec->f->pins[0]);
    }

    // Don't allow unconnected pins. Libavfilter would make the data flow a
    // real pain anyway.
    for (int n = 0; n < mpctx->lavfi->num_pins; n++) {
        struct mp_pin *pin = mpctx->lavfi->pins[n];
        if (!mp_pin_is_connected(pin)) {
            MP_ERR(mpctx, "Pad %s is not connected to anything.\n",
                   mp_pin_get_name(pin));
            goto done;
        }
    }

    success = true;
done:

    if (!success)
        deassociate_complex_filters(mpctx);

    cleanup_deassociated_complex_filters(mpctx);

    if (mpctx->playback_initialized) {
        for (int n = 0; n < mpctx->num_tracks; n++)
            reselect_demux_stream(mpctx, mpctx->tracks[n]);
    }

    mp_notify(mpctx, MPV_EVENT_TRACKS_CHANGED, NULL);

    return success ? 1 : -1;
}

void update_lavfi_complex(struct MPContext *mpctx)
{
    if (mpctx->playback_initialized) {
        if (reinit_complex_filters(mpctx, false) != 0)
            issue_refresh_seek(mpctx, MPSEEK_EXACT);
    }
}


// Worker thread for loading external files and such. This is needed to avoid
// freezing the core when waiting for network while loading these.
static void load_external_opts_thread(void *p)
{
    void **a = p;
    struct MPContext *mpctx = a[0];
    struct mp_waiter *waiter = a[1];

    mp_core_lock(mpctx);

    load_chapters(mpctx);
    open_external_files(mpctx, mpctx->opts->audio_files, STREAM_AUDIO);
    open_external_files(mpctx, mpctx->opts->sub_name, STREAM_SUB);
    open_external_files(mpctx, mpctx->opts->external_files, STREAM_TYPE_COUNT);
    autoload_external_files(mpctx, mpctx->playback_abort);

    mp_waiter_wakeup(waiter, 0);
    mp_wakeup_core(mpctx);
    mp_core_unlock(mpctx);
}

static void load_external_opts(struct MPContext *mpctx)
{
    struct mp_waiter wait = MP_WAITER_INITIALIZER;

    void *a[] = {mpctx, &wait};
    if (!mp_thread_pool_queue(mpctx->thread_pool, load_external_opts_thread, a)) {
        mpctx->stop_play = PT_ERROR;
        return;
    }

    while (!mp_waiter_poll(&wait)) {
        mp_idle(mpctx);

        if (mpctx->stop_play)
            mp_abort_playback_async(mpctx);
    }

    mp_waiter_wait(&wait);
}

// Start playing the current playlist entry.
// Handle initialization and deinitialization.
static void play_current_file(struct MPContext *mpctx)
{
    struct MPOpts *opts = mpctx->opts;
    double playback_start = -1e100;

    assert(mpctx->stop_play);

    mp_notify(mpctx, MPV_EVENT_START_FILE, NULL);

    mp_cancel_reset(mpctx->playback_abort);

    mpctx->error_playing = MPV_ERROR_LOADING_FAILED;
    mpctx->stop_play = 0;
    mpctx->filename = NULL;
    mpctx->shown_aframes = 0;
    mpctx->shown_vframes = 0;
    mpctx->last_vo_pts = MP_NOPTS_VALUE;
    mpctx->last_chapter_seek = -2;
    mpctx->last_chapter_pts = MP_NOPTS_VALUE;
    mpctx->last_chapter = -2;
    mpctx->paused = false;
    mpctx->playing_msg_shown = false;
    mpctx->max_frames = -1;
    mpctx->video_speed = mpctx->audio_speed = opts->playback_speed;
    mpctx->speed_factor_a = mpctx->speed_factor_v = 1.0;
    mpctx->display_sync_error = 0.0;
    mpctx->display_sync_active = false;
    // let get_current_time() show 0 as start time (before playback_pts is set)
    mpctx->last_seek_pts = 0.0;
    mpctx->seek = (struct seek_params){ 0 };
    mpctx->filter_root = mp_filter_create_root(mpctx->global);
    mp_filter_root_set_wakeup_cb(mpctx->filter_root, mp_wakeup_core_cb, mpctx);

    reset_playback_state(mpctx);

    mpctx->playing = mpctx->playlist->current;
    if (!mpctx->playing || !mpctx->playing->filename)
        goto terminate_playback;
    mpctx->playing->reserved += 1;

    mpctx->filename = talloc_strdup(NULL, mpctx->playing->filename);
    mpctx->stream_open_filename = mpctx->filename;

    mpctx->add_osd_seek_info &= OSD_SEEK_INFO_CURRENT_FILE;

    if (opts->reset_options) {
        for (int n = 0; opts->reset_options[n]; n++) {
            const char *opt = opts->reset_options[n];
            if (opt[0]) {
                if (strcmp(opt, "all") == 0) {
                    m_config_backup_all_opts(mpctx->mconfig);
                } else {
                    m_config_backup_opt(mpctx->mconfig, opt);
                }
            }
        }
    }

    mp_load_auto_profiles(mpctx);

    mp_load_playback_resume(mpctx, mpctx->filename);

    load_per_file_options(mpctx->mconfig, mpctx->playing->params,
                          mpctx->playing->num_params);

    mpctx->max_frames = opts->play_frames;

    handle_force_window(mpctx, false);

    if (mpctx->playlist->first != mpctx->playing ||
        mpctx->playlist->last != mpctx->playing ||
        mpctx->playing->num_redirects)
        MP_INFO(mpctx, "Playing: %s\n", mpctx->filename);

    assert(mpctx->demuxer == NULL);

    process_hooks(mpctx, "on_load");
    if (mpctx->stop_play)
        goto terminate_playback;

    if (opts->stream_dump && opts->stream_dump[0]) {
        if (stream_dump(mpctx, mpctx->stream_open_filename) >= 0)
            mpctx->error_playing = 1;
        goto terminate_playback;
    }

    open_demux_reentrant(mpctx);
    if (!mpctx->stop_play && !mpctx->demuxer) {
        process_hooks(mpctx, "on_load_fail");
        if (strcmp(mpctx->stream_open_filename, mpctx->filename) != 0 &&
            !mpctx->stop_play)
        {
            mpctx->error_playing = MPV_ERROR_LOADING_FAILED;
            open_demux_reentrant(mpctx);
        }
    }
    if (!mpctx->demuxer || mpctx->stop_play)
        goto terminate_playback;

    if (mpctx->demuxer->playlist) {
        struct playlist *pl = mpctx->demuxer->playlist;
        int entry_stream_flags = 0;
        if (!pl->disable_safety && !mpctx->opts->load_unsafe_playlists) {
            entry_stream_flags = STREAM_SAFE_ONLY;
            if (mpctx->demuxer->is_network)
                entry_stream_flags |= STREAM_NETWORK_ONLY;
        }
        for (struct playlist_entry *e = pl->first; e; e = e->next)
            e->stream_flags |= entry_stream_flags;
        transfer_playlist(mpctx, pl);
        mp_notify_property(mpctx, "playlist");
        mpctx->error_playing = 2;
        goto terminate_playback;
    }

    if (mpctx->opts->rebase_start_time)
        demux_set_ts_offset(mpctx->demuxer, -mpctx->demuxer->start_time);
    enable_demux_thread(mpctx, mpctx->demuxer);

    add_demuxer_tracks(mpctx, mpctx->demuxer);

    load_external_opts(mpctx);
    if (mpctx->stop_play)
        goto terminate_playback;

    check_previous_track_selection(mpctx);

    process_hooks(mpctx, "on_preloaded");
    if (mpctx->stop_play)
        goto terminate_playback;

    if (reinit_complex_filters(mpctx, false) < 0)
        goto terminate_playback;

    assert(NUM_PTRACKS == 2); // opts->stream_id is hardcoded to 2
    for (int t = 0; t < STREAM_TYPE_COUNT; t++) {
        for (int i = 0; i < NUM_PTRACKS; i++) {
            struct track *sel = NULL;
            bool taken = (t == STREAM_VIDEO && mpctx->vo_chain) ||
                         (t == STREAM_AUDIO && mpctx->ao_chain);
            if (!taken && opts->stream_auto_sel)
                sel = select_default_track(mpctx, i, t);
            mpctx->current_track[i][t] = sel;
        }
    }
    for (int t = 0; t < STREAM_TYPE_COUNT; t++) {
        for (int i = 0; i < NUM_PTRACKS; i++) {
            struct track *track = mpctx->current_track[i][t];
            if (track) {
                if (track->selected) {
                    MP_ERR(mpctx, "Track %d can't be selected twice.\n",
                           track->user_tid);
                    mpctx->current_track[i][t] = NULL;
                } else {
                    track->selected = true;
                }
            }
        }
    }

    for (int n = 0; n < mpctx->num_tracks; n++)
        reselect_demux_stream(mpctx, mpctx->tracks[n]);

    update_demuxer_properties(mpctx);

    update_playback_speed(mpctx);

    reinit_video_chain(mpctx);
    reinit_audio_chain(mpctx);
    reinit_sub_all(mpctx);

    if (mpctx->encode_lavc_ctx) {
        if (mpctx->vo_chain)
            encode_lavc_expect_stream(mpctx->encode_lavc_ctx, STREAM_VIDEO);
        if (mpctx->ao_chain)
            encode_lavc_expect_stream(mpctx->encode_lavc_ctx, STREAM_AUDIO);
        encode_lavc_set_metadata(mpctx->encode_lavc_ctx,
                                 mpctx->demuxer->metadata);
    }

    if (!mpctx->vo_chain && !mpctx->ao_chain && opts->stream_auto_sel) {
        MP_FATAL(mpctx, "No video or audio streams selected.\n");
        mpctx->error_playing = MPV_ERROR_NOTHING_TO_PLAY;
        goto terminate_playback;
    }

    if (mpctx->vo_chain && mpctx->vo_chain->is_coverart) {
        MP_INFO(mpctx,
            "Displaying attached picture. Use --no-audio-display to prevent this.\n");
    }

    if (!mpctx->vo_chain)
        handle_force_window(mpctx, true);

    MP_VERBOSE(mpctx, "Starting playback...\n");

    mpctx->playback_initialized = true;
    mp_notify(mpctx, MPV_EVENT_FILE_LOADED, NULL);
    update_screensaver_state(mpctx);

    if (mpctx->max_frames == 0) {
        if (!mpctx->stop_play)
            mpctx->stop_play = PT_NEXT_ENTRY;
        mpctx->error_playing = 0;
        goto terminate_playback;
    }

    if (opts->demuxer_cache_wait) {
        demux_start_prefetch(mpctx->demuxer);

        while (!mpctx->stop_play) {
            struct demux_reader_state s;
            demux_get_reader_state(mpctx->demuxer, &s);
            if (s.idle)
                break;

            mp_idle(mpctx);
        }
    }

    // (Not get_play_start_pts(), which would always trigger a seek.)
    double play_start_pts = rel_time_to_abs(mpctx, opts->play_start);

    // Backward playback -> start from end by default.
    if (play_start_pts == MP_NOPTS_VALUE && opts->play_dir < 0)
        play_start_pts = get_start_time(mpctx, -1);

    if (play_start_pts != MP_NOPTS_VALUE) {
        queue_seek(mpctx, MPSEEK_ABSOLUTE, play_start_pts, MPSEEK_DEFAULT, 0);
        execute_queued_seek(mpctx);
    }

    update_internal_pause_state(mpctx);

    open_recorder(mpctx, true);

    playback_start = mp_time_sec();
    mpctx->error_playing = 0;
    mpctx->in_playloop = true;
    while (!mpctx->stop_play)
        run_playloop(mpctx);
    mpctx->in_playloop = false;

    MP_VERBOSE(mpctx, "EOF code: %d  \n", mpctx->stop_play);

terminate_playback:

    if (!mpctx->stop_play)
        mpctx->stop_play = PT_ERROR;

    if (mpctx->stop_play != AT_END_OF_FILE)
        clear_audio_output_buffers(mpctx);

    update_core_idle_state(mpctx);

    process_hooks(mpctx, "on_unload");

    if (mpctx->step_frames)
        opts->pause = 1;

    close_recorder(mpctx);

    // time to uninit all, except global stuff:
    reinit_complex_filters(mpctx, true);
    uninit_audio_chain(mpctx);
    uninit_video_chain(mpctx);
    uninit_sub_all(mpctx);
    if (!opts->gapless_audio && !mpctx->encode_lavc_ctx)
        uninit_audio_out(mpctx);

    mpctx->playback_initialized = false;

    uninit_demuxer(mpctx);

    // Possibly stop ongoing async commands.
    mp_abort_playback_async(mpctx);

    m_config_restore_backups(mpctx->mconfig);

    TA_FREEP(&mpctx->filter_root);
    talloc_free(mpctx->filtered_tags);
    mpctx->filtered_tags = NULL;

    mp_notify(mpctx, MPV_EVENT_TRACKS_CHANGED, NULL);

    bool nothing_played = !mpctx->shown_aframes && !mpctx->shown_vframes &&
                          mpctx->error_playing <= 0;
    struct mpv_event_end_file end_event = {0};
    switch (mpctx->stop_play) {
    case PT_ERROR:
    case AT_END_OF_FILE:
    {
        if (mpctx->error_playing == 0 && nothing_played)
            mpctx->error_playing = MPV_ERROR_NOTHING_TO_PLAY;
        if (mpctx->error_playing < 0) {
            end_event.error = mpctx->error_playing;
            end_event.reason = MPV_END_FILE_REASON_ERROR;
        } else if (mpctx->error_playing == 2) {
            end_event.reason = MPV_END_FILE_REASON_REDIRECT;
        } else {
            end_event.reason = MPV_END_FILE_REASON_EOF;
        }
        if (mpctx->playing) {
            // Played/paused for longer than 1 second -> ok
            mpctx->playing->playback_short =
                playback_start < 0 || mp_time_sec() - playback_start < 1.0;
            mpctx->playing->init_failed = nothing_played;
        }
        break;
    }
    // Note that error_playing is meaningless in these cases.
    case PT_NEXT_ENTRY:
    case PT_CURRENT_ENTRY:
    case PT_STOP:           end_event.reason = MPV_END_FILE_REASON_STOP; break;
    case PT_QUIT:           end_event.reason = MPV_END_FILE_REASON_QUIT; break;
    };
    mp_notify(mpctx, MPV_EVENT_END_FILE, &end_event);

    MP_VERBOSE(mpctx, "finished playback, %s (reason %d)\n",
               mpv_error_string(end_event.error), end_event.reason);
    if (end_event.error == MPV_ERROR_UNKNOWN_FORMAT)
        MP_ERR(mpctx, "Failed to recognize file format.\n");
    MP_INFO(mpctx, "\n");

    if (mpctx->playing)
        playlist_entry_unref(mpctx->playing);
    mpctx->playing = NULL;
    talloc_free(mpctx->filename);
    mpctx->filename = NULL;
    mpctx->stream_open_filename = NULL;

    if (end_event.error < 0 && nothing_played) {
        mpctx->files_broken++;
    } else if (end_event.error < 0) {
        mpctx->files_errored++;
    } else {
        mpctx->files_played++;
    }

    assert(mpctx->stop_play);
}

// Determine the next file to play. Note that if this function returns non-NULL,
// it can have side-effects and mutate mpctx.
//  direction: -1 (previous) or +1 (next)
//  force: if true, don't skip playlist entries marked as failed
//  mutate: if true, change loop counters
struct playlist_entry *mp_next_file(struct MPContext *mpctx, int direction,
                                    bool force, bool mutate)
{
    struct playlist_entry *next = playlist_get_next(mpctx->playlist, direction);
    if (next && direction < 0 && !force) {
        // Don't jump to files that would immediately go to next file anyway
        while (next && next->playback_short)
            next = next->prev;
        // Always allow jumping to first file
        if (!next && mpctx->opts->loop_times == 1)
            next = mpctx->playlist->first;
    }
    if (!next && mpctx->opts->loop_times != 1) {
        if (direction > 0) {
            if (mpctx->opts->shuffle)
                playlist_shuffle(mpctx->playlist);
            next = mpctx->playlist->first;
            if (next && mpctx->opts->loop_times > 1)
                mpctx->opts->loop_times--;
        } else {
            next = mpctx->playlist->last;
            // Don't jump to files that would immediately go to next file anyway
            while (next && next->playback_short)
                next = next->prev;
        }
        bool ignore_failures = mpctx->opts->loop_times == -2;
        if (!force && next && next->init_failed && !ignore_failures) {
            // Don't endless loop if no file in playlist is playable
            bool all_failed = true;
            struct playlist_entry *cur;
            for (cur = mpctx->playlist->first; cur; cur = cur->next) {
                all_failed &= cur->init_failed;
                if (!all_failed)
                    break;
            }
            if (all_failed)
                next = NULL;
        }
    }
    return next;
}

// Play all entries on the playlist, starting from the current entry.
// Return if all done.
void mp_play_files(struct MPContext *mpctx)
{
    // Wait for all scripts to load before possibly starting playback.
    if (!mp_clients_all_initialized(mpctx)) {
        MP_VERBOSE(mpctx, "Waiting for scripts...\n");
        while (!mp_clients_all_initialized(mpctx))
            mp_idle(mpctx);
        mp_wakeup_core(mpctx); // avoid lost wakeups during waiting
        MP_VERBOSE(mpctx, "Done loading scripts.\n");
    }

    prepare_playlist(mpctx, mpctx->playlist);

    for (;;) {
        assert(mpctx->stop_play);
        idle_loop(mpctx);
        if (mpctx->stop_play == PT_QUIT)
            break;

        play_current_file(mpctx);
        if (mpctx->stop_play == PT_QUIT)
            break;

        struct playlist_entry *new_entry = mpctx->playlist->current;
        if (mpctx->stop_play == PT_NEXT_ENTRY || mpctx->stop_play == PT_ERROR ||
            mpctx->stop_play == AT_END_OF_FILE || mpctx->stop_play == PT_STOP)
        {
            new_entry = mp_next_file(mpctx, +1, false, true);
        }

        mpctx->playlist->current = new_entry;
        mpctx->playlist->current_was_replaced = false;
        mpctx->stop_play = PT_STOP;

        if (!mpctx->playlist->current && mpctx->opts->player_idle_mode < 2)
            break;
    }

    cancel_open(mpctx);

    if (mpctx->encode_lavc_ctx) {
        // Make sure all streams get finished.
        uninit_audio_out(mpctx);
        uninit_video_out(mpctx);

        if (!encode_lavc_free(mpctx->encode_lavc_ctx))
            mpctx->stop_play = PT_ERROR;

        mpctx->encode_lavc_ctx = NULL;
    }
}

// Abort current playback and set the given entry to play next.
// e must be on the mpctx->playlist.
void mp_set_playlist_entry(struct MPContext *mpctx, struct playlist_entry *e)
{
    assert(!e || playlist_entry_to_index(mpctx->playlist, e) >= 0);
    mpctx->playlist->current = e;
    mpctx->playlist->current_was_replaced = false;
    // Make it pick up the new entry.
    if (!mpctx->stop_play)
        mpctx->stop_play = PT_CURRENT_ENTRY;
    mp_wakeup_core(mpctx);
}

static void set_track_recorder_sink(struct track *track,
                                    struct mp_recorder_sink *sink)
{
    if (track->d_sub)
        sub_set_recorder_sink(track->d_sub, sink);
    if (track->dec)
        track->dec->recorder_sink = sink;
    track->remux_sink = sink;
}

void close_recorder(struct MPContext *mpctx)
{
    if (!mpctx->recorder)
        return;

    for (int n = 0; n < mpctx->num_tracks; n++)
        set_track_recorder_sink(mpctx->tracks[n], NULL);

    mp_recorder_destroy(mpctx->recorder);
    mpctx->recorder = NULL;
}

// Like close_recorder(), but also unset the option. Intended for use on errors.
void close_recorder_and_error(struct MPContext *mpctx)
{
    close_recorder(mpctx);
    talloc_free(mpctx->opts->record_file);
    mpctx->opts->record_file = NULL;
    mp_notify_property(mpctx, "record-file");
    MP_ERR(mpctx, "Disabling stream recording.\n");
}

void open_recorder(struct MPContext *mpctx, bool on_init)
{
    if (!mpctx->playback_initialized)
        return;

    close_recorder(mpctx);

    char *target = mpctx->opts->record_file;
    if (!target || !target[0])
        return;

    struct sh_stream **streams = NULL;
    int num_streams = 0;

    for (int n = 0; n < mpctx->num_tracks; n++) {
        struct track *track = mpctx->tracks[n];
        if (track->stream && track->selected && (track->d_sub || track->dec))
            MP_TARRAY_APPEND(NULL, streams, num_streams, track->stream);
    }

    mpctx->recorder = mp_recorder_create(mpctx->global, mpctx->opts->record_file,
                                         streams, num_streams);

    if (!mpctx->recorder) {
        talloc_free(streams);
        close_recorder_and_error(mpctx);
        return;
    }

    if (!on_init)
        mp_recorder_mark_discontinuity(mpctx->recorder);

    int n_stream = 0;
    for (int n = 0; n < mpctx->num_tracks; n++) {
        struct track *track = mpctx->tracks[n];
        if (n_stream >= num_streams)
            break;
        // (We expect track->stream not to be reused on other tracks.)
        if (track->stream == streams[n_stream]) {
            struct mp_recorder_sink * sink =
                mp_recorder_get_sink(mpctx->recorder, streams[n_stream]);
            assert(sink);
            set_track_recorder_sink(track, sink);
            n_stream++;
        }
    }

    talloc_free(streams);
}
<|MERGE_RESOLUTION|>--- conflicted
+++ resolved
@@ -533,12 +533,8 @@
 {
     struct MPOpts *opts = mpctx->opts;
     int tid = opts->stream_id[order][type];
-<<<<<<< HEAD
-    char **langs = order == 0 ? opts->stream_lang[type] : NULL;
-    char **achans = order == 0 ? opts->stream_achans : NULL;
-=======
     char **langs = opts->stream_lang[type];
->>>>>>> 871900f5
+    char **achans = opts->stream_achans;
     if (tid == -2)
         return NULL;
     bool select_fallback = type == STREAM_VIDEO || type == STREAM_AUDIO;
@@ -551,13 +547,9 @@
             return track;
         if (track->no_auto_select)
             continue;
-<<<<<<< HEAD
-        if (!pick || compare_track(track, pick, langs, achans, mpctx->opts))
-=======
         if (duplicate_track(mpctx, order, type, track))
             continue;
-        if (!pick || compare_track(track, pick, langs, mpctx->opts))
->>>>>>> 871900f5
+        if (!pick || compare_track(track, pick, langs, achans, mpctx->opts))
             pick = track;
     }
     if (pick && !select_fallback && !(pick->is_external && !pick->no_default)
