--- conflicted
+++ resolved
@@ -384,14 +384,8 @@
     struct MPOpts *opts = mpctx->opts;
     int tid = opts->stream_id[order][type];
     char **langs = order == 0 ? opts->stream_lang[type] : NULL;
-<<<<<<< HEAD
     char **achans = order == 0 ? opts->stream_achans : NULL;
-    if (ffid != -1)
-        tid = -1; // prefer selecting ffid
-    if (tid == -2 || ffid == -2)
-=======
     if (tid == -2)
->>>>>>> 0a406f97
         return NULL;
     bool select_fallback = type == STREAM_VIDEO || type == STREAM_AUDIO;
     struct track *pick = NULL;
@@ -401,15 +395,9 @@
             continue;
         if (track->user_tid == tid)
             return track;
-<<<<<<< HEAD
-        if (track->ff_index == ffid)
-            return track;
-        if (!pick || compare_track(track, pick, langs, achans, mpctx->opts))
-=======
         if (track->no_auto_select)
             continue;
-        if (!pick || compare_track(track, pick, langs, mpctx->opts))
->>>>>>> 0a406f97
+        if (!pick || compare_track(track, pick, langs, achans, mpctx->opts))
             pick = track;
     }
     if (pick && !select_fallback && !(pick->is_external && !pick->no_default)
