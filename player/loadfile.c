/*
 * This file is part of mpv.
 *
 * mpv is free software; you can redistribute it and/or
 * modify it under the terms of the GNU Lesser General Public
 * License as published by the Free Software Foundation; either
 * version 2.1 of the License, or (at your option) any later version.
 *
 * mpv is distributed in the hope that it will be useful,
 * but WITHOUT ANY WARRANTY; without even the implied warranty of
 * MERCHANTABILITY or FITNESS FOR A PARTICULAR PURPOSE.  See the
 * GNU Lesser General Public License for more details.
 *
 * You should have received a copy of the GNU Lesser General Public
 * License along with mpv.  If not, see <http://www.gnu.org/licenses/>.
 */

#include <stddef.h>
#include <stdbool.h>
#include <strings.h>
#include <inttypes.h>
#include <assert.h>

#include <libavutil/avutil.h>

#include "config.h"
#include "mpv_talloc.h"

#include "misc/thread_pool.h"
#include "misc/thread_tools.h"
#include "osdep/io.h"
#include "osdep/terminal.h"
#include "osdep/threads.h"
#include "osdep/timer.h"

#include "client.h"
#include "common/msg.h"
#include "common/msg_control.h"
#include "common/global.h"
#include "options/path.h"
#include "options/m_config.h"
#include "options/parse_configfile.h"
#include "common/playlist.h"
#include "options/options.h"
#include "options/m_property.h"
#include "common/common.h"
#include "common/encode.h"
#include "common/recorder.h"
#include "common/stats.h"
#include "input/input.h"

#include "audio/out/ao.h"
#include "filters/f_decoder_wrapper.h"
#include "filters/f_lavfi.h"
#include "filters/filter_internal.h"
#include "demux/demux.h"
#include "stream/stream.h"
#include "sub/dec_sub.h"
#include "external_files.h"
#include "video/out/vo.h"

#include "core.h"
#include "command.h"
#include "libmpv/client.h"

// Called from the demuxer thread if a new packet is available, or other changes.
static void wakeup_demux(void *pctx)
{
    struct MPContext *mpctx = pctx;
    mp_wakeup_core(mpctx);
}

// Called by foreign threads when playback should be stopped and such.
void mp_abort_playback_async(struct MPContext *mpctx)
{
    mp_cancel_trigger(mpctx->playback_abort);

    pthread_mutex_lock(&mpctx->abort_lock);

    for (int n = 0; n < mpctx->num_abort_list; n++) {
        struct mp_abort_entry *abort = mpctx->abort_list[n];
        if (abort->coupled_to_playback)
            mp_abort_trigger_locked(mpctx, abort);
    }

    pthread_mutex_unlock(&mpctx->abort_lock);
}

// Add it to the global list, and allocate required data structures.
void mp_abort_add(struct MPContext *mpctx, struct mp_abort_entry *abort)
{
    pthread_mutex_lock(&mpctx->abort_lock);
    assert(!abort->cancel);
    abort->cancel = mp_cancel_new(NULL);
    MP_TARRAY_APPEND(NULL, mpctx->abort_list, mpctx->num_abort_list, abort);
    mp_abort_recheck_locked(mpctx, abort);
    pthread_mutex_unlock(&mpctx->abort_lock);
}

// Remove Add it to the global list, and free/clear required data structures.
// Does not deallocate the abort value itself.
void mp_abort_remove(struct MPContext *mpctx, struct mp_abort_entry *abort)
{
    pthread_mutex_lock(&mpctx->abort_lock);
    for (int n = 0; n < mpctx->num_abort_list; n++) {
        if (mpctx->abort_list[n] == abort) {
            MP_TARRAY_REMOVE_AT(mpctx->abort_list, mpctx->num_abort_list, n);
            TA_FREEP(&abort->cancel);
            abort = NULL; // it's not free'd, just clear for the assert below
            break;
        }
    }
    assert(!abort); // should have been in the list
    pthread_mutex_unlock(&mpctx->abort_lock);
}

// Verify whether the abort needs to be signaled after changing certain fields
// in abort.
void mp_abort_recheck_locked(struct MPContext *mpctx,
                             struct mp_abort_entry *abort)
{
    if ((abort->coupled_to_playback && mp_cancel_test(mpctx->playback_abort)) ||
        mpctx->abort_all)
    {
        mp_abort_trigger_locked(mpctx, abort);
    }
}

void mp_abort_trigger_locked(struct MPContext *mpctx,
                             struct mp_abort_entry *abort)
{
    mp_cancel_trigger(abort->cancel);
}

static void kill_demuxers_reentrant(struct MPContext *mpctx,
                                    struct demuxer **demuxers, int num_demuxers)
{
    struct demux_free_async_state **items = NULL;
    int num_items = 0;

    for (int n = 0; n < num_demuxers; n++) {
        struct demuxer *d = demuxers[n];

        if (!demux_cancel_test(d)) {
            // Make sure it is set if it wasn't yet.
            demux_set_wakeup_cb(d, wakeup_demux, mpctx);

            struct demux_free_async_state *item = demux_free_async(d);
            if (item) {
                MP_TARRAY_APPEND(NULL, items, num_items, item);
                d = NULL;
            }
        }

        demux_cancel_and_free(d);
    }

    if (!num_items)
        return;

    MP_DBG(mpctx, "Terminating demuxers...\n");

    double end = mp_time_sec() + mpctx->opts->demux_termination_timeout;
    bool force = false;
    while (num_items) {
        double wait = end - mp_time_sec();

        for (int n = 0; n < num_items; n++) {
            struct demux_free_async_state *item = items[n];
            if (demux_free_async_finish(item)) {
                items[n] = items[num_items - 1];
                num_items -= 1;
                n--;
                goto repeat;
            } else if (wait < 0) {
                demux_free_async_force(item);
                if (!force)
                    MP_VERBOSE(mpctx, "Forcefully terminating demuxers...\n");
                force = true;
            }
        }

        if (wait >= 0)
            mp_set_timeout(mpctx, wait);
        mp_idle(mpctx);
    repeat:;
    }

    talloc_free(items);

    MP_DBG(mpctx, "Done terminating demuxers.\n");
}

static void uninit_demuxer(struct MPContext *mpctx)
{
    for (int t = 0; t < STREAM_TYPE_COUNT; t++) {
        for (int r = 0; r < num_ptracks[t]; r++)
            mpctx->current_track[r][t] = NULL;
    }

    talloc_free(mpctx->chapters);
    mpctx->chapters = NULL;
    mpctx->num_chapters = 0;

    mp_abort_cache_dumping(mpctx);

    struct demuxer **demuxers = NULL;
    int num_demuxers = 0;

    if (mpctx->demuxer)
        MP_TARRAY_APPEND(NULL, demuxers, num_demuxers, mpctx->demuxer);
    mpctx->demuxer = NULL;

    for (int i = 0; i < mpctx->num_tracks; i++) {
        struct track *track = mpctx->tracks[i];

        assert(!track->dec && !track->d_sub);
        assert(!track->vo_c && !track->ao_c);
        assert(!track->sink);
        assert(!track->remux_sink);

        // Demuxers can be added in any order (if they appear mid-stream), and
        // we can't know which tracks uses which, so here's some O(n^2) trash.
        for (int n = 0; n < num_demuxers; n++) {
            if (demuxers[n] == track->demuxer) {
                track->demuxer = NULL;
                break;
            }
        }
        if (track->demuxer)
            MP_TARRAY_APPEND(NULL, demuxers, num_demuxers, track->demuxer);

        talloc_free(track);
    }
    mpctx->num_tracks = 0;

    kill_demuxers_reentrant(mpctx, demuxers, num_demuxers);
    talloc_free(demuxers);
}

#define APPEND(s, ...) mp_snprintf_cat(s, sizeof(s), __VA_ARGS__)

static void print_stream(struct MPContext *mpctx, struct track *t)
{
    struct sh_stream *s = t->stream;
    const char *tname = "?";
    const char *selopt = "?";
    const char *langopt = "?";
    switch (t->type) {
    case STREAM_VIDEO:
        tname = "Video"; selopt = "vid"; langopt = NULL;
        break;
    case STREAM_AUDIO:
        tname = "Audio"; selopt = "aid"; langopt = "alang";
        break;
    case STREAM_SUB:
        tname = "Subs"; selopt = "sid"; langopt = "slang";
        break;
    }
    char b[2048] = {0};
    APPEND(b, " %3s %-5s", t->selected ? "(+)" : "", tname);
    APPEND(b, " --%s=%d", selopt, t->user_tid);
    if (t->lang && langopt)
        APPEND(b, " --%s=%s", langopt, t->lang);
    if (t->default_track)
        APPEND(b, " (*)");
    if (t->forced_track)
        APPEND(b, " (f)");
    if (t->attached_picture)
        APPEND(b, " [P]");
    if (t->title)
        APPEND(b, " '%s'", t->title);
    const char *codec = s ? s->codec->codec : NULL;
    APPEND(b, " (%s", codec ? codec : "<unknown>");
    if (t->type == STREAM_VIDEO) {
        if (s && s->codec->disp_w)
            APPEND(b, " %dx%d", s->codec->disp_w, s->codec->disp_h);
        if (s && s->codec->fps)
            APPEND(b, " %.3ffps", s->codec->fps);
    } else if (t->type == STREAM_AUDIO) {
        if (s && s->codec->channels.num)
            APPEND(b, " %dch", s->codec->channels.num);
        if (s && s->codec->samplerate)
            APPEND(b, " %dHz", s->codec->samplerate);
    }
    APPEND(b, ")");
    if (s->hls_bitrate > 0)
        APPEND(b, " (%d kbps)", (s->hls_bitrate + 500) / 1000);
    if (t->is_external)
        APPEND(b, " (external)");
    MP_INFO(mpctx, "%s\n", b);
}

void print_track_list(struct MPContext *mpctx, const char *msg)
{
    if (msg)
        MP_INFO(mpctx, "%s\n", msg);
    for (int t = 0; t < STREAM_TYPE_COUNT; t++) {
        for (int n = 0; n < mpctx->num_tracks; n++)
            if (mpctx->tracks[n]->type == t)
                print_stream(mpctx, mpctx->tracks[n]);
    }
}

void update_demuxer_properties(struct MPContext *mpctx)
{
    struct demuxer *demuxer = mpctx->demuxer;
    if (!demuxer)
        return;
    demux_update(demuxer, get_current_time(mpctx));
    int events = demuxer->events;
    if ((events & DEMUX_EVENT_INIT) && demuxer->num_editions > 1) {
        for (int n = 0; n < demuxer->num_editions; n++) {
            struct demux_edition *edition = &demuxer->editions[n];
            char b[128] = {0};
            APPEND(b, " %3s --edition=%d",
                   n == demuxer->edition ? "(+)" : "", n);
            char *name = mp_tags_get_str(edition->metadata, "title");
            if (name)
                APPEND(b, " '%s'", name);
            if (edition->default_edition)
                APPEND(b, " (*)");
            MP_INFO(mpctx, "%s\n", b);
        }
    }
    struct demuxer *tracks = mpctx->demuxer;
    if (tracks->events & DEMUX_EVENT_STREAMS) {
        add_demuxer_tracks(mpctx, tracks);
        print_track_list(mpctx, NULL);
        tracks->events &= ~DEMUX_EVENT_STREAMS;
    }
    if (events & DEMUX_EVENT_METADATA) {
        struct mp_tags *info =
            mp_tags_filtered(mpctx, demuxer->metadata, mpctx->opts->display_tags);
        // prev is used to attempt to print changed tags only (to some degree)
        struct mp_tags *prev = mpctx->filtered_tags;
        int n_prev = 0;
        bool had_output = false;
        for (int n = 0; n < info->num_keys; n++) {
            if (prev && n_prev < prev->num_keys) {
                if (strcmp(prev->keys[n_prev], info->keys[n]) == 0) {
                    n_prev++;
                    if (strcmp(prev->values[n_prev - 1], info->values[n]) == 0)
                        continue;
                }
            }
            struct mp_log *log = mp_log_new(NULL, mpctx->log, "!display-tags");
            if (!had_output)
                mp_info(log, "File tags:\n");
            mp_info(log, " %s: %s\n", info->keys[n], info->values[n]);
            had_output = true;
            talloc_free(log);
        }
        talloc_free(mpctx->filtered_tags);
        mpctx->filtered_tags = info;
        mp_notify(mpctx, MPV_EVENT_METADATA_UPDATE, NULL);
    }
    if (events & DEMUX_EVENT_DURATION)
        mp_notify(mpctx, MP_EVENT_DURATION_UPDATE, NULL);
    demuxer->events = 0;
}

// Enables or disables the stream for the given track, according to
// track->selected.
void reselect_demux_stream(struct MPContext *mpctx, struct track *track)
{
    if (!track->stream)
        return;
    double pts = get_current_time(mpctx);
    if (pts != MP_NOPTS_VALUE) {
        pts += get_track_seek_offset(mpctx, track);
        if (track->type == STREAM_SUB)
            pts -= 10.0;
    }
    demuxer_select_track(track->demuxer, track->stream, pts, track->selected);
}

static void enable_demux_thread(struct MPContext *mpctx, struct demuxer *demux)
{
    if (mpctx->opts->demuxer_thread && !demux->fully_read) {
        demux_set_wakeup_cb(demux, wakeup_demux, mpctx);
        demux_start_thread(demux);
    }
}

static int find_new_tid(struct MPContext *mpctx, enum stream_type t)
{
    int new_id = 0;
    for (int i = 0; i < mpctx->num_tracks; i++) {
        struct track *track = mpctx->tracks[i];
        if (track->type == t)
            new_id = MPMAX(new_id, track->user_tid);
    }
    return new_id + 1;
}

static struct track *add_stream_track(struct MPContext *mpctx,
                                      struct demuxer *demuxer,
                                      struct sh_stream *stream)
{
    for (int i = 0; i < mpctx->num_tracks; i++) {
        struct track *track = mpctx->tracks[i];
        if (track->stream == stream)
            return track;
    }

    struct track *track = talloc_ptrtype(NULL, track);
    *track = (struct track) {
        .type = stream->type,
        .user_tid = find_new_tid(mpctx, stream->type),
        .demuxer_id = stream->demuxer_id,
        .ff_index = stream->ff_index,
        .title = stream->title,
        .default_track = stream->default_track,
        .forced_track = stream->forced_track,
        .dependent_track = stream->dependent_track,
        .visual_impaired_track = stream->visual_impaired_track,
        .hearing_impaired_track = stream->hearing_impaired_track,
        .attached_picture = stream->attached_picture != NULL,
        .lang = stream->lang,
        .demuxer = demuxer,
        .stream = stream,
    };
    MP_TARRAY_APPEND(mpctx, mpctx->tracks, mpctx->num_tracks, track);

    mp_notify(mpctx, MPV_EVENT_TRACKS_CHANGED, NULL);

    return track;
}

void add_demuxer_tracks(struct MPContext *mpctx, struct demuxer *demuxer)
{
    for (int n = 0; n < demux_get_num_stream(demuxer); n++)
        add_stream_track(mpctx, demuxer, demux_get_stream(demuxer, n));
}

// Result numerically higher => better match. 0 == no match.
static int match_lang(char **langs, char *lang)
{
    for (int idx = 0; langs && langs[idx]; idx++) {
        if (lang && strcasecmp(langs[idx], lang) == 0)
            return INT_MAX - idx;
    }
    return 0;
}

static int match_achans(char **achans, uint8_t tachans)
{
    for (int idx = 0; achans && achans[idx]; idx++) {
        char *endptr = NULL;
        errno = 0;
        int chans = strtoul(achans[idx], &endptr, 10);
        if (!errno && *endptr == '\0') {
            if (tachans && (uint8_t)chans == tachans)
                return INT_MAX - idx;
        }
    }
    return 0;
}

/* Get the track wanted by the user.
 * tid is the track ID requested by the user (-2: deselect, -1: default)
 * lang is a string list, NULL is same as empty list
 * Sort tracks based on the following criteria, and pick the first:
  *0a) track matches tid (always wins)
 * 0b) track is not from --external-file
 * 1) track is external (no_default cancels this)
 * 1b) track was passed explicitly (is not an auto-loaded subtitle)
 * 2) earlier match in lang list
<<<<<<< HEAD
 * 3) track is audio, earlier match in achans list
 * 4a) track is marked forced
 * 4b) track is marked default
 * 5) attached picture, HLS bitrate
 * 6) lower track number
 * If select_fallback is not set, 6) is only used to determine whether a
=======
 * 3a) track is marked forced and we're preferring forced tracks
 * 3b) track is marked non-forced and we're preferring non-forced tracks
 * 3c) track is marked default
 * 4) attached picture, HLS bitrate
 * 5) lower track number
 * If select_fallback is not set, 5) is only used to determine whether a
>>>>>>> 0cea7b9f
 * matching track is preferred over another track. Otherwise, always pick a
 * track (if nothing else matches, return the track with lowest ID).
 * Forced tracks are preferred when the user prefers not to display subtitles
 */
// Return whether t1 is preferred over t2
<<<<<<< HEAD
static bool compare_track(struct track *t1, struct track *t2,
                          char **langs, char **achans,
                          struct MPOpts *opts)
=======
static bool compare_track(struct track *t1, struct track *t2, char **langs,
                          int prefer_forced, struct MPOpts *opts)
>>>>>>> 0cea7b9f
{
    if (!opts->autoload_files && t1->is_external != t2->is_external)
        return !t1->is_external;
    bool ext1 = t1->is_external && !t1->no_default;
    bool ext2 = t2->is_external && !t2->no_default;
    if (ext1 != ext2)
        return ext1;
    if (t1->auto_loaded != t2->auto_loaded)
        return !t1->auto_loaded;
    int l1 = match_lang(langs, t1->lang), l2 = match_lang(langs, t2->lang);
    if (l1 != l2)
        return l1 > l2;
    if (t1->type == STREAM_AUDIO) {
        int c1 = match_achans(achans, t1->stream->codec->channels.num);
        int c2 = match_achans(achans, t2->stream->codec->channels.num);
        if (c1 != c2)
            return c1 > c2;
    }
    if (t1->forced_track != t2->forced_track)
        return prefer_forced ? t1->forced_track : !t1->forced_track;
    if (t1->default_track != t2->default_track)
        return t1->default_track;
    if (t1->attached_picture != t2->attached_picture)
        return !t1->attached_picture;
    if (t1->stream && t2->stream && opts->hls_bitrate >= 0 &&
        t1->stream->hls_bitrate != t2->stream->hls_bitrate)
    {
        bool t1_ok = t1->stream->hls_bitrate <= opts->hls_bitrate;
        bool t2_ok = t2->stream->hls_bitrate <= opts->hls_bitrate;
        if (t1_ok != t2_ok)
            return t1_ok;
        if (t1_ok && t2_ok)
            return t1->stream->hls_bitrate > t2->stream->hls_bitrate;
        return t1->stream->hls_bitrate < t2->stream->hls_bitrate;
    }
    return t1->user_tid <= t2->user_tid;
}

static bool duplicate_track(struct MPContext *mpctx, int order,
                            enum stream_type type, struct track *track)
{
    for (int i = 0; i < order; i++) {
        if (mpctx->current_track[i][type] == track)
            return true;
    }
    return false;
}

struct track *select_default_track(struct MPContext *mpctx, int order,
                                   enum stream_type type)
{
    struct MPOpts *opts = mpctx->opts;
    int tid = opts->stream_id[order][type];
    char **langs = opts->stream_lang[type];
<<<<<<< HEAD
    char **achans = opts->stream_achans;
=======
    int prefer_forced = type != STREAM_SUB ||
                        (!opts->subs_with_matching_audio &&
                         mpctx->current_track[0][STREAM_AUDIO] &&
                         match_lang(langs, mpctx->current_track[0][STREAM_AUDIO]->lang));
>>>>>>> 0cea7b9f
    if (tid == -2)
        return NULL;
    bool select_fallback = type == STREAM_VIDEO || type == STREAM_AUDIO;
    struct track *pick = NULL;
    for (int n = 0; n < mpctx->num_tracks; n++) {
        struct track *track = mpctx->tracks[n];
        if (track->type != type)
            continue;
        if (track->user_tid == tid)
            return track;
        if (tid >= 0)
            continue;
        if (track->no_auto_select)
            continue;
        if (duplicate_track(mpctx, order, type, track))
            continue;
<<<<<<< HEAD
        if (!pick || compare_track(track, pick, langs, achans, mpctx->opts))
=======
        if (!pick || compare_track(track, pick, langs, prefer_forced, mpctx->opts))
>>>>>>> 0cea7b9f
            pick = track;
    }
    if (pick && !select_fallback && !(pick->is_external && !pick->no_default)
        && !match_lang(langs, pick->lang) && !pick->default_track
        && !pick->forced_track)
        pick = NULL;
    if (pick && pick->attached_picture && !mpctx->opts->audio_display)
        pick = NULL;
    if (pick && !opts->autoload_files && pick->is_external)
        pick = NULL;
    if (pick && type == STREAM_SUB && prefer_forced && !pick->forced_track &&
        opts->subs_rend->forced_subs_only == -1)
        opts->subs_rend->forced_subs_only_current = 1;
    return pick;
}

static char *track_layout_hash(struct MPContext *mpctx)
{
    char *h = talloc_strdup(NULL, "");
    for (int type = 0; type < STREAM_TYPE_COUNT; type++) {
        for (int n = 0; n < mpctx->num_tracks; n++) {
            struct track *track = mpctx->tracks[n];
            if (track->type != type)
                continue;
            h = talloc_asprintf_append_buffer(h, "%d-%d-%d-%d-%s\n", type,
                    track->user_tid, track->default_track, track->is_external,
                    track->lang ? track->lang : "");
        }
    }
    return h;
}

// Normally, video/audio/sub track selection is persistent across files. This
// code resets track selection if the new file has a different track layout.
static void check_previous_track_selection(struct MPContext *mpctx)
{
    struct MPOpts *opts = mpctx->opts;

    if (!mpctx->track_layout_hash)
        return;

    char *h = track_layout_hash(mpctx);
    if (strcmp(h, mpctx->track_layout_hash) != 0) {
        // Reset selection, but only if they're not "auto" or "off". The
        // defaults are -1 (default selection), or -2 (off) for secondary tracks.
        for (int t = 0; t < STREAM_TYPE_COUNT; t++) {
            for (int i = 0; i < num_ptracks[t]; i++) {
                if (opts->stream_id[i][t] >= 0)
                    mark_track_selection(mpctx, i, t, i == 0 ? -1 : -2);
            }
        }
        talloc_free(mpctx->track_layout_hash);
        mpctx->track_layout_hash = NULL;
    }
    talloc_free(h);
}

// Update the matching track selection user option to the given value.
void mark_track_selection(struct MPContext *mpctx, int order,
                          enum stream_type type, int value)
{
    assert(order >= 0 && order < num_ptracks[type]);
    mpctx->opts->stream_id[order][type] = value;
    m_config_notify_change_opt_ptr(mpctx->mconfig,
                                   &mpctx->opts->stream_id[order][type]);
}

void mp_switch_track_n(struct MPContext *mpctx, int order, enum stream_type type,
                       struct track *track, int flags)
{
    assert(!track || track->type == type);
    assert(type >= 0 && type < STREAM_TYPE_COUNT);
    assert(order >= 0 && order < num_ptracks[type]);

    // Mark the current track selection as explicitly user-requested. (This is
    // different from auto-selection or disabling a track due to errors.)
    if (flags & FLAG_MARK_SELECTION)
        mark_track_selection(mpctx, order, type, track ? track->user_tid : -2);

    // No decoder should be initialized yet.
    if (!mpctx->demuxer)
        return;

    struct track *current = mpctx->current_track[order][type];
    if (track == current)
        return;

    if (current && current->sink) {
        MP_ERR(mpctx, "Can't disable input to complex filter.\n");
        goto error;
    }
    if ((type == STREAM_VIDEO && mpctx->vo_chain && !mpctx->vo_chain->track) ||
        (type == STREAM_AUDIO && mpctx->ao_chain && !mpctx->ao_chain->track))
    {
        MP_ERR(mpctx, "Can't switch away from complex filter output.\n");
        goto error;
    }

    if (track && track->selected) {
        // Track has been selected in a different order parameter.
        MP_ERR(mpctx, "Track %d is already selected.\n", track->user_tid);
        goto error;
    }

    if (order == 0) {
        if (type == STREAM_VIDEO) {
            uninit_video_chain(mpctx);
            if (!track)
                handle_force_window(mpctx, true);
        } else if (type == STREAM_AUDIO) {
            clear_audio_output_buffers(mpctx);
            uninit_audio_chain(mpctx);
            if (!track)
                uninit_audio_out(mpctx);
        }
    }
    if (type == STREAM_SUB)
        uninit_sub(mpctx, current);

    if (current) {
        if (current->remux_sink)
            close_recorder_and_error(mpctx);
        current->selected = false;
        reselect_demux_stream(mpctx, current);
    }

    mpctx->current_track[order][type] = track;

    if (track) {
        track->selected = true;
        reselect_demux_stream(mpctx, track);
    }

    if (type == STREAM_VIDEO && order == 0) {
        reinit_video_chain(mpctx);
    } else if (type == STREAM_AUDIO && order == 0) {
        reinit_audio_chain(mpctx);
    } else if (type == STREAM_SUB && order >= 0 && order <= 2) {
        reinit_sub(mpctx, track);
    }

    mp_notify(mpctx, MPV_EVENT_TRACK_SWITCHED, NULL);
    mp_wakeup_core(mpctx);

    talloc_free(mpctx->track_layout_hash);
    mpctx->track_layout_hash = talloc_steal(mpctx, track_layout_hash(mpctx));

    return;
error:
    mark_track_selection(mpctx, order, type, -1);
}

void mp_switch_track(struct MPContext *mpctx, enum stream_type type,
                     struct track *track, int flags)
{
    mp_switch_track_n(mpctx, 0, type, track, flags);
}

void mp_deselect_track(struct MPContext *mpctx, struct track *track)
{
    if (track && track->selected) {
        for (int t = 0; t < num_ptracks[track->type]; t++) {
            mp_switch_track_n(mpctx, t, track->type, NULL, 0);
            mark_track_selection(mpctx, t, track->type, -1); // default
        }
    }
}

struct track *mp_track_by_tid(struct MPContext *mpctx, enum stream_type type,
                              int tid)
{
    if (tid == -1)
        return mpctx->current_track[0][type];
    for (int n = 0; n < mpctx->num_tracks; n++) {
        struct track *track = mpctx->tracks[n];
        if (track->type == type && track->user_tid == tid)
            return track;
    }
    return NULL;
}

bool mp_remove_track(struct MPContext *mpctx, struct track *track)
{
    if (!track->is_external)
        return false;

    mp_deselect_track(mpctx, track);
    if (track->selected)
        return false;

    struct demuxer *d = track->demuxer;

    int index = 0;
    while (index < mpctx->num_tracks && mpctx->tracks[index] != track)
        index++;
    MP_TARRAY_REMOVE_AT(mpctx->tracks, mpctx->num_tracks, index);
    talloc_free(track);

    // Close the demuxer, unless there is still a track using it. These are
    // all external tracks.
    bool in_use = false;
    for (int n = mpctx->num_tracks - 1; n >= 0 && !in_use; n--)
        in_use |= mpctx->tracks[n]->demuxer == d;

    if (!in_use)
        demux_cancel_and_free(d);

    mp_notify(mpctx, MPV_EVENT_TRACKS_CHANGED, NULL);

    return true;
}

// Add the given file as additional track. The filter argument controls how or
// if tracks are auto-selected at any point.
// To be run on a worker thread, locked (temporarily unlocks core).
// cancel will generally be used to abort the loading process, but on success
// the demuxer is changed to be slaved to mpctx->playback_abort instead.
int mp_add_external_file(struct MPContext *mpctx, char *filename,
                         enum stream_type filter, struct mp_cancel *cancel)
{
    struct MPOpts *opts = mpctx->opts;
    if (!filename || mp_cancel_test(cancel))
        return -1;

    char *disp_filename = filename;
    if (strncmp(disp_filename, "memory://", 9) == 0)
        disp_filename = "memory://"; // avoid noise

    struct demuxer_params params = {
        .is_top_level = true,
        .stream_flags = STREAM_ORIGIN_DIRECT,
    };

    switch (filter) {
    case STREAM_SUB:
        params.force_format = opts->sub_demuxer_name;
        break;
    case STREAM_AUDIO:
        params.force_format = opts->audio_demuxer_name;
        break;
    }

    mp_core_unlock(mpctx);

    struct demuxer *demuxer =
        demux_open_url(filename, &params, cancel, mpctx->global);
    if (demuxer)
        enable_demux_thread(mpctx, demuxer);

    mp_core_lock(mpctx);

    // The command could have overlapped with playback exiting. (We don't care
    // if playback has started again meanwhile - weird, but not a problem.)
    if (mpctx->stop_play)
        goto err_out;

    if (!demuxer)
        goto err_out;

    if (filter != STREAM_SUB && opts->rebase_start_time)
        demux_set_ts_offset(demuxer, -demuxer->start_time);

    bool has_any = false;
    for (int n = 0; n < demux_get_num_stream(demuxer); n++) {
        struct sh_stream *sh = demux_get_stream(demuxer, n);
        if (sh->type == filter || filter == STREAM_TYPE_COUNT) {
            has_any = true;
            break;
        }
    }

    if (!has_any) {
        char *tname = mp_tprintf(20, "%s ", stream_type_name(filter));
        if (filter == STREAM_TYPE_COUNT)
            tname = "";
        MP_ERR(mpctx, "No %sstreams in file %s.\n", tname, disp_filename);
        goto err_out;
    }

    int first_num = -1;
    for (int n = 0; n < demux_get_num_stream(demuxer); n++) {
        struct sh_stream *sh = demux_get_stream(demuxer, n);
        struct track *t = add_stream_track(mpctx, demuxer, sh);
        t->is_external = true;
        if (sh->title && sh->title[0]) {
            t->title = talloc_strdup(t, sh->title);
        } else {
            t->title = talloc_strdup(t, mp_basename(disp_filename));
        }
        t->external_filename = talloc_strdup(t, filename);
        t->no_default = sh->type != filter;
        t->no_auto_select = t->no_default;
        if (first_num < 0 && (filter == STREAM_TYPE_COUNT || sh->type == filter))
            first_num = mpctx->num_tracks - 1;
    }

    mp_cancel_set_parent(demuxer->cancel, mpctx->playback_abort);

    return first_num;

err_out:
    demux_cancel_and_free(demuxer);
    if (!mp_cancel_test(cancel))
        MP_ERR(mpctx, "Can not open external file %s.\n", disp_filename);
    return -1;
}

// to be run on a worker thread, locked (temporarily unlocks core)
static void open_external_files(struct MPContext *mpctx, char **files,
                                enum stream_type filter)
{
    // Need a copy, because the option value could be mutated during iteration.
    void *tmp = talloc_new(NULL);
    files = mp_dup_str_array(tmp, files);

    for (int n = 0; files && files[n]; n++)
        mp_add_external_file(mpctx, files[n], filter, mpctx->playback_abort);

    talloc_free(tmp);
}

// See mp_add_external_file() for meaning of cancel parameter.
void autoload_external_files(struct MPContext *mpctx, struct mp_cancel *cancel)
{
    if (mpctx->opts->sub_auto < 0 && mpctx->opts->audiofile_auto < 0)
        return;
    if (!mpctx->opts->autoload_files || strcmp(mpctx->filename, "-") == 0)
        return;

    void *tmp = talloc_new(NULL);
    struct subfn *list = find_external_files(mpctx->global, mpctx->filename,
                                             mpctx->opts);
    talloc_steal(tmp, list);

    int sc[STREAM_TYPE_COUNT] = {0};
    for (int n = 0; n < mpctx->num_tracks; n++) {
        if (!mpctx->tracks[n]->attached_picture)
            sc[mpctx->tracks[n]->type]++;
    }

    for (int i = 0; list && list[i].fname; i++) {
        char *filename = list[i].fname;
        char *lang = list[i].lang;
        for (int n = 0; n < mpctx->num_tracks; n++) {
            struct track *t = mpctx->tracks[n];
            if (t->demuxer && strcmp(t->demuxer->filename, filename) == 0)
                goto skip;
        }
        if (list[i].type == STREAM_SUB && !sc[STREAM_VIDEO] && !sc[STREAM_AUDIO])
            goto skip;
        if (list[i].type == STREAM_AUDIO && !sc[STREAM_VIDEO])
            goto skip;
        int first = mp_add_external_file(mpctx, filename, list[i].type, cancel);
        if (first < 0)
            goto skip;

        for (int n = first; n < mpctx->num_tracks; n++) {
            struct track *t = mpctx->tracks[n];
            t->auto_loaded = true;
            if (!t->lang)
                t->lang = talloc_strdup(t, lang);
        }
    skip:;
    }

    talloc_free(tmp);
}

// Do stuff to a newly loaded playlist. This includes any processing that may
// be required after loading a playlist.
void prepare_playlist(struct MPContext *mpctx, struct playlist *pl)
{
    struct MPOpts *opts = mpctx->opts;

    pl->current = NULL;

    if (opts->playlist_pos >= 0)
        pl->current = playlist_entry_from_index(pl, opts->playlist_pos);

    if (opts->shuffle)
        playlist_shuffle(pl);

    if (opts->merge_files)
        merge_playlist_files(pl);

    if (!pl->current)
        pl->current = mp_check_playlist_resume(mpctx, pl);

    if (!pl->current)
        pl->current = playlist_get_first(pl);
}

// Replace the current playlist entry with playlist contents. Moves the entries
// from the given playlist pl, so the entries don't actually need to be copied.
static void transfer_playlist(struct MPContext *mpctx, struct playlist *pl,
                              int64_t *start_id, int *num_new_entries)
{
    if (pl->num_entries) {
        prepare_playlist(mpctx, pl);
        struct playlist_entry *new = pl->current;
        if (mpctx->playlist->current)
            playlist_add_redirect(pl, mpctx->playlist->current->filename);
        *num_new_entries = pl->num_entries;
        *start_id = playlist_transfer_entries(mpctx->playlist, pl);
        // current entry is replaced
        if (mpctx->playlist->current)
            playlist_remove(mpctx->playlist, mpctx->playlist->current);
        if (new)
            mpctx->playlist->current = new;
    } else {
        MP_WARN(mpctx, "Empty playlist!\n");
    }
}

static void process_hooks(struct MPContext *mpctx, char *name)
{
    mp_hook_start(mpctx, name);

    while (!mp_hook_test_completion(mpctx, name)) {
        mp_idle(mpctx);

        // We have no idea what blocks a hook, so just do a full abort. This
        // does nothing for hooks that happen outside of playback.
        if (mpctx->stop_play)
            mp_abort_playback_async(mpctx);
    }
}

// to be run on a worker thread, locked (temporarily unlocks core)
static void load_chapters(struct MPContext *mpctx)
{
    struct demuxer *src = mpctx->demuxer;
    bool free_src = false;
    char *chapter_file = mpctx->opts->chapter_file;
    if (chapter_file && chapter_file[0]) {
        chapter_file = talloc_strdup(NULL, chapter_file);
        mp_core_unlock(mpctx);
        struct demuxer_params p = {.stream_flags = STREAM_ORIGIN_DIRECT};
        struct demuxer *demux = demux_open_url(chapter_file, &p,
                                               mpctx->playback_abort,
                                               mpctx->global);
        mp_core_lock(mpctx);
        if (demux) {
            src = demux;
            free_src = true;
        }
        talloc_free(mpctx->chapters);
        mpctx->chapters = NULL;
        talloc_free(chapter_file);
    }
    if (src && !mpctx->chapters) {
        talloc_free(mpctx->chapters);
        mpctx->num_chapters = src->num_chapters;
        mpctx->chapters = demux_copy_chapter_data(src->chapters, src->num_chapters);
        if (mpctx->opts->rebase_start_time) {
            for (int n = 0; n < mpctx->num_chapters; n++)
                mpctx->chapters[n].pts -= src->start_time;
        }
    }
    if (free_src)
        demux_cancel_and_free(src);
}

static void load_per_file_options(m_config_t *conf,
                                  struct playlist_param *params,
                                  int params_count)
{
    for (int n = 0; n < params_count; n++) {
        m_config_set_option_cli(conf, params[n].name, params[n].value,
                                M_SETOPT_BACKUP);
    }
}

static void *open_demux_thread(void *ctx)
{
    struct MPContext *mpctx = ctx;

    mpthread_set_name("opener");

    struct demuxer_params p = {
        .force_format = mpctx->open_format,
        .stream_flags = mpctx->open_url_flags,
        .stream_record = true,
        .is_top_level = true,
    };
    struct demuxer *demux =
        demux_open_url(mpctx->open_url, &p, mpctx->open_cancel, mpctx->global);
    mpctx->open_res_demuxer = demux;

    if (demux) {
        MP_VERBOSE(mpctx, "Opening done: %s\n", mpctx->open_url);

        if (mpctx->open_for_prefetch && !demux->fully_read) {
            int num_streams = demux_get_num_stream(demux);
            for (int n = 0; n < num_streams; n++) {
                struct sh_stream *sh = demux_get_stream(demux, n);
                demuxer_select_track(demux, sh, MP_NOPTS_VALUE, true);
            }

            demux_set_wakeup_cb(demux, wakeup_demux, mpctx);
            demux_start_thread(demux);
            demux_start_prefetch(demux);
        }
    } else {
        MP_VERBOSE(mpctx, "Opening failed or was aborted: %s\n", mpctx->open_url);

        if (p.demuxer_failed) {
            mpctx->open_res_error = MPV_ERROR_UNKNOWN_FORMAT;
        } else {
            mpctx->open_res_error = MPV_ERROR_LOADING_FAILED;
        }
    }

    atomic_store(&mpctx->open_done, true);
    mp_wakeup_core(mpctx);
    return NULL;
}

static void cancel_open(struct MPContext *mpctx)
{
    if (mpctx->open_cancel)
        mp_cancel_trigger(mpctx->open_cancel);

    if (mpctx->open_active)
        pthread_join(mpctx->open_thread, NULL);
    mpctx->open_active = false;

    if (mpctx->open_res_demuxer)
        demux_cancel_and_free(mpctx->open_res_demuxer);
    mpctx->open_res_demuxer = NULL;

    TA_FREEP(&mpctx->open_cancel);
    TA_FREEP(&mpctx->open_url);
    TA_FREEP(&mpctx->open_format);

    atomic_store(&mpctx->open_done, false);
}

// Setup all the field to open this url, and make sure a thread is running.
static void start_open(struct MPContext *mpctx, char *url, int url_flags,
                       bool for_prefetch)
{
    cancel_open(mpctx);

    assert(!mpctx->open_active);
    assert(!mpctx->open_cancel);
    assert(!mpctx->open_res_demuxer);
    assert(!atomic_load(&mpctx->open_done));

    mpctx->open_cancel = mp_cancel_new(NULL);
    mpctx->open_url = talloc_strdup(NULL, url);
    mpctx->open_format = talloc_strdup(NULL, mpctx->opts->demuxer_name);
    mpctx->open_url_flags = url_flags;
    mpctx->open_for_prefetch = for_prefetch && mpctx->opts->demuxer_thread;

    if (pthread_create(&mpctx->open_thread, NULL, open_demux_thread, mpctx)) {
        cancel_open(mpctx);
        return;
    }

    mpctx->open_active = true;
}

static void open_demux_reentrant(struct MPContext *mpctx)
{
    char *url = mpctx->stream_open_filename;

    if (mpctx->open_active) {
        bool done = atomic_load(&mpctx->open_done);
        bool failed = done && !mpctx->open_res_demuxer;
        bool correct_url = strcmp(mpctx->open_url, url) == 0;

        if (correct_url && !failed) {
            MP_VERBOSE(mpctx, "Using prefetched/prefetching URL.\n");
        } else if (correct_url && failed) {
            MP_VERBOSE(mpctx, "Prefetched URL failed, retrying.\n");
            cancel_open(mpctx);
        } else {
            if (done) {
                MP_VERBOSE(mpctx, "Dropping finished prefetch of wrong URL.\n");
            } else {
                MP_VERBOSE(mpctx, "Aborting ongoing prefetch of wrong URL.\n");
            }
            cancel_open(mpctx);
        }
    }

    if (!mpctx->open_active)
        start_open(mpctx, url, mpctx->playing->stream_flags, false);

    // User abort should cancel the opener now.
    mp_cancel_set_parent(mpctx->open_cancel, mpctx->playback_abort);

    while (!atomic_load(&mpctx->open_done)) {
        mp_idle(mpctx);

        if (mpctx->stop_play)
            mp_abort_playback_async(mpctx);
    }

    if (mpctx->open_res_demuxer) {
        mpctx->demuxer = mpctx->open_res_demuxer;
        mpctx->open_res_demuxer = NULL;
        mp_cancel_set_parent(mpctx->demuxer->cancel, mpctx->playback_abort);
    } else {
        mpctx->error_playing = mpctx->open_res_error;
    }

    cancel_open(mpctx); // cleanup
}

void prefetch_next(struct MPContext *mpctx)
{
    if (!mpctx->opts->prefetch_open)
        return;

    struct playlist_entry *new_entry = mp_next_file(mpctx, +1, false, false);
    if (new_entry && !mpctx->open_active && new_entry->filename) {
        MP_VERBOSE(mpctx, "Prefetching: %s\n", new_entry->filename);
        start_open(mpctx, new_entry->filename, new_entry->stream_flags, true);
    }
}

// Destroy the complex filter, and remove the references to the filter pads.
// (Call cleanup_deassociated_complex_filters() to close decoders/VO/AO
// that are not connected anymore due to this.)
static void deassociate_complex_filters(struct MPContext *mpctx)
{
    for (int n = 0; n < mpctx->num_tracks; n++)
        mpctx->tracks[n]->sink = NULL;
    if (mpctx->vo_chain)
        mpctx->vo_chain->filter_src = NULL;
    if (mpctx->ao_chain)
        mpctx->ao_chain->filter_src = NULL;
    TA_FREEP(&mpctx->lavfi);
    TA_FREEP(&mpctx->lavfi_graph);
}

// Close all decoders and sinks (AO/VO) that are not connected to either
// a track or a filter pad.
static void cleanup_deassociated_complex_filters(struct MPContext *mpctx)
{
    for (int n = 0; n < mpctx->num_tracks; n++) {
        struct track *track = mpctx->tracks[n];
        if (!(track->sink || track->vo_c || track->ao_c)) {
            if (track->dec && !track->vo_c && !track->ao_c) {
                talloc_free(track->dec->f);
                track->dec = NULL;
            }
            track->selected = false;
        }
    }

    if (mpctx->vo_chain && !mpctx->vo_chain->dec_src &&
        !mpctx->vo_chain->filter_src)
    {
        uninit_video_chain(mpctx);
    }
    if (mpctx->ao_chain && !mpctx->ao_chain->dec_src &&
        !mpctx->ao_chain->filter_src)
    {
        uninit_audio_chain(mpctx);
    }
}

static void kill_outputs(struct MPContext *mpctx, struct track *track)
{
    if (track->vo_c || track->ao_c) {
        MP_VERBOSE(mpctx, "deselecting track %d for lavfi-complex option\n",
                   track->user_tid);
        mp_switch_track(mpctx, track->type, NULL, 0);
    }
    assert(!(track->vo_c || track->ao_c));
}

// >0: changed, 0: no change, -1: error
static int reinit_complex_filters(struct MPContext *mpctx, bool force_uninit)
{
    char *graph = mpctx->opts->lavfi_complex;
    bool have_graph = graph && graph[0] && !force_uninit;
    if (have_graph && mpctx->lavfi &&
        strcmp(graph, mpctx->lavfi_graph) == 0 &&
        !mp_filter_has_failed(mpctx->lavfi))
        return 0;
    if (!mpctx->lavfi && !have_graph)
        return 0;

    // Deassociate the old filter pads. We leave both sources (tracks) and
    // sinks (AO/VO) "dangling", connected to neither track or filter pad.
    // Later, we either reassociate them with new pads, or uninit them if
    // they are still dangling. This avoids too interruptive actions like
    // recreating the VO.
    deassociate_complex_filters(mpctx);

    bool success = false;
    if (!have_graph) {
        success = true; // normal full removal of graph
        goto done;
    }

    struct mp_lavfi *l =
        mp_lavfi_create_graph(mpctx->filter_root, 0, false, NULL, graph);
    if (!l)
        goto done;
    mpctx->lavfi = l->f;
    mpctx->lavfi_graph = talloc_strdup(NULL, graph);

    mp_filter_set_error_handler(mpctx->lavfi, mpctx->filter_root);

    for (int n = 0; n < mpctx->lavfi->num_pins; n++)
        mp_pin_disconnect(mpctx->lavfi->pins[n]);

    struct mp_pin *pad = mp_filter_get_named_pin(mpctx->lavfi, "vo");
    if (pad && mp_pin_get_dir(pad) == MP_PIN_OUT) {
        if (mpctx->vo_chain && mpctx->vo_chain->track)
            kill_outputs(mpctx, mpctx->vo_chain->track);
        if (!mpctx->vo_chain) {
            reinit_video_chain_src(mpctx, NULL);
            if (!mpctx->vo_chain)
                goto done;
        }
        struct vo_chain *vo_c = mpctx->vo_chain;
        assert(!vo_c->track);
        vo_c->filter_src = pad;
        mp_pin_connect(vo_c->filter->f->pins[0], vo_c->filter_src);
    }

    pad = mp_filter_get_named_pin(mpctx->lavfi, "ao");
    if (pad && mp_pin_get_dir(pad) == MP_PIN_OUT) {
        if (mpctx->ao_chain && mpctx->ao_chain->track)
            kill_outputs(mpctx, mpctx->ao_chain->track);
        if (!mpctx->ao_chain) {
            reinit_audio_chain_src(mpctx, NULL);
            if (!mpctx->ao_chain)
                goto done;
        }
        struct ao_chain *ao_c = mpctx->ao_chain;
        assert(!ao_c->track);
        ao_c->filter_src = pad;
        mp_pin_connect(ao_c->filter->f->pins[0], ao_c->filter_src);
    }

    for (int n = 0; n < mpctx->num_tracks; n++) {
        struct track *track = mpctx->tracks[n];

        char label[32];
        char prefix;
        switch (track->type) {
        case STREAM_VIDEO: prefix = 'v'; break;
        case STREAM_AUDIO: prefix = 'a'; break;
        default: continue;
        }
        snprintf(label, sizeof(label), "%cid%d", prefix, track->user_tid);

        pad = mp_filter_get_named_pin(mpctx->lavfi, label);
        if (!pad)
            continue;
        if (mp_pin_get_dir(pad) != MP_PIN_IN)
            continue;
        assert(!mp_pin_is_connected(pad));

        assert(!track->sink);

        kill_outputs(mpctx, track);

        track->sink = pad;
        track->selected = true;

        if (!track->dec) {
            if (track->type == STREAM_VIDEO && !init_video_decoder(mpctx, track))
                goto done;
            if (track->type == STREAM_AUDIO && !init_audio_decoder(mpctx, track))
                goto done;
        }

        mp_pin_connect(track->sink, track->dec->f->pins[0]);
    }

    // Don't allow unconnected pins. Libavfilter would make the data flow a
    // real pain anyway.
    for (int n = 0; n < mpctx->lavfi->num_pins; n++) {
        struct mp_pin *pin = mpctx->lavfi->pins[n];
        if (!mp_pin_is_connected(pin)) {
            MP_ERR(mpctx, "Pad %s is not connected to anything.\n",
                   mp_pin_get_name(pin));
            goto done;
        }
    }

    success = true;
done:

    if (!success)
        deassociate_complex_filters(mpctx);

    cleanup_deassociated_complex_filters(mpctx);

    if (mpctx->playback_initialized) {
        for (int n = 0; n < mpctx->num_tracks; n++)
            reselect_demux_stream(mpctx, mpctx->tracks[n]);
    }

    mp_notify(mpctx, MPV_EVENT_TRACKS_CHANGED, NULL);

    return success ? 1 : -1;
}

void update_lavfi_complex(struct MPContext *mpctx)
{
    if (mpctx->playback_initialized) {
        if (reinit_complex_filters(mpctx, false) != 0)
            issue_refresh_seek(mpctx, MPSEEK_EXACT);
    }
}


// Worker thread for loading external files and such. This is needed to avoid
// freezing the core when waiting for network while loading these.
static void load_external_opts_thread(void *p)
{
    void **a = p;
    struct MPContext *mpctx = a[0];
    struct mp_waiter *waiter = a[1];

    mp_core_lock(mpctx);

    load_chapters(mpctx);
    open_external_files(mpctx, mpctx->opts->audio_files, STREAM_AUDIO);
    open_external_files(mpctx, mpctx->opts->sub_name, STREAM_SUB);
    open_external_files(mpctx, mpctx->opts->external_files, STREAM_TYPE_COUNT);
    autoload_external_files(mpctx, mpctx->playback_abort);

    mp_waiter_wakeup(waiter, 0);
    mp_wakeup_core(mpctx);
    mp_core_unlock(mpctx);
}

static void load_external_opts(struct MPContext *mpctx)
{
    struct mp_waiter wait = MP_WAITER_INITIALIZER;

    void *a[] = {mpctx, &wait};
    if (!mp_thread_pool_queue(mpctx->thread_pool, load_external_opts_thread, a)) {
        mpctx->stop_play = PT_ERROR;
        return;
    }

    while (!mp_waiter_poll(&wait)) {
        mp_idle(mpctx);

        if (mpctx->stop_play)
            mp_abort_playback_async(mpctx);
    }

    mp_waiter_wait(&wait);
}

// Start playing the current playlist entry.
// Handle initialization and deinitialization.
static void play_current_file(struct MPContext *mpctx)
{
    struct MPOpts *opts = mpctx->opts;
    double playback_start = -1e100;

    assert(mpctx->stop_play);
    mpctx->stop_play = 0;

    process_hooks(mpctx, "on_before_start_file");
    if (mpctx->stop_play || !mpctx->playlist->current)
        return;

    mpv_event_start_file start_event = {
        .playlist_entry_id = mpctx->playlist->current->id,
    };
    mpv_event_end_file end_event = {
        .playlist_entry_id = start_event.playlist_entry_id,
    };

    mp_notify(mpctx, MPV_EVENT_START_FILE, &start_event);

    mp_cancel_reset(mpctx->playback_abort);

    mpctx->error_playing = MPV_ERROR_LOADING_FAILED;
    mpctx->filename = NULL;
    mpctx->shown_aframes = 0;
    mpctx->shown_vframes = 0;
    mpctx->last_chapter_seek = -2;
    mpctx->last_chapter_pts = MP_NOPTS_VALUE;
    mpctx->last_chapter = -2;
    mpctx->paused = false;
    mpctx->playing_msg_shown = false;
    mpctx->max_frames = -1;
    mpctx->video_speed = mpctx->audio_speed = opts->playback_speed;
    mpctx->speed_factor_a = mpctx->speed_factor_v = 1.0;
    mpctx->display_sync_error = 0.0;
    mpctx->display_sync_active = false;
    // let get_current_time() show 0 as start time (before playback_pts is set)
    mpctx->last_seek_pts = 0.0;
    mpctx->seek = (struct seek_params){ 0 };
    mpctx->filter_root = mp_filter_create_root(mpctx->global);
    mp_filter_graph_set_wakeup_cb(mpctx->filter_root, mp_wakeup_core_cb, mpctx);
    mp_filter_graph_set_max_run_time(mpctx->filter_root, 0.1);

    reset_playback_state(mpctx);

    mpctx->playing = mpctx->playlist->current;
    assert(mpctx->playing);
    assert(mpctx->playing->filename);
    mpctx->playing->reserved += 1;

    mpctx->filename = talloc_strdup(NULL, mpctx->playing->filename);
    mpctx->stream_open_filename = mpctx->filename;

    mpctx->add_osd_seek_info &= OSD_SEEK_INFO_CURRENT_FILE;

    if (opts->reset_options) {
        for (int n = 0; opts->reset_options[n]; n++) {
            const char *opt = opts->reset_options[n];
            if (opt[0]) {
                if (strcmp(opt, "all") == 0) {
                    m_config_backup_all_opts(mpctx->mconfig);
                } else {
                    m_config_backup_opt(mpctx->mconfig, opt);
                }
            }
        }
    }

    mp_load_auto_profiles(mpctx);

    mp_load_playback_resume(mpctx, mpctx->filename);

    load_per_file_options(mpctx->mconfig, mpctx->playing->params,
                          mpctx->playing->num_params);

    mpctx->max_frames = opts->play_frames;

    handle_force_window(mpctx, false);

    if (mpctx->playlist->num_entries > 1 ||
        mpctx->playing->num_redirects)
        MP_INFO(mpctx, "Playing: %s\n", mpctx->filename);

    assert(mpctx->demuxer == NULL);

    process_hooks(mpctx, "on_load");
    if (mpctx->stop_play)
        goto terminate_playback;

    if (opts->stream_dump && opts->stream_dump[0]) {
        if (stream_dump(mpctx, mpctx->stream_open_filename) >= 0)
            mpctx->error_playing = 1;
        goto terminate_playback;
    }

    open_demux_reentrant(mpctx);
    if (!mpctx->stop_play && !mpctx->demuxer) {
        process_hooks(mpctx, "on_load_fail");
        if (strcmp(mpctx->stream_open_filename, mpctx->filename) != 0 &&
            !mpctx->stop_play)
        {
            mpctx->error_playing = MPV_ERROR_LOADING_FAILED;
            open_demux_reentrant(mpctx);
        }
    }
    if (!mpctx->demuxer || mpctx->stop_play)
        goto terminate_playback;

    if (mpctx->demuxer->playlist) {
        struct playlist *pl = mpctx->demuxer->playlist;
        transfer_playlist(mpctx, pl, &end_event.playlist_insert_id,
                          &end_event.playlist_insert_num_entries);
        mp_notify_property(mpctx, "playlist");
        mpctx->error_playing = 2;
        goto terminate_playback;
    }

    if (mpctx->opts->rebase_start_time)
        demux_set_ts_offset(mpctx->demuxer, -mpctx->demuxer->start_time);
    enable_demux_thread(mpctx, mpctx->demuxer);

    add_demuxer_tracks(mpctx, mpctx->demuxer);

    load_external_opts(mpctx);
    if (mpctx->stop_play)
        goto terminate_playback;

    check_previous_track_selection(mpctx);

    process_hooks(mpctx, "on_preloaded");
    if (mpctx->stop_play)
        goto terminate_playback;

    if (reinit_complex_filters(mpctx, false) < 0)
        goto terminate_playback;

    opts->subs_rend->forced_subs_only_current = (opts->subs_rend->forced_subs_only == 1) ? 1 : 0;

    for (int t = 0; t < STREAM_TYPE_COUNT; t++) {
        for (int i = 0; i < num_ptracks[t]; i++) {
            struct track *sel = NULL;
            bool taken = (t == STREAM_VIDEO && mpctx->vo_chain) ||
                         (t == STREAM_AUDIO && mpctx->ao_chain);
            if (!taken && opts->stream_auto_sel)
                sel = select_default_track(mpctx, i, t);
            mpctx->current_track[i][t] = sel;
        }
    }
    for (int t = 0; t < STREAM_TYPE_COUNT; t++) {
        for (int i = 0; i < num_ptracks[t]; i++) {
            // One track can strictly feed at most 1 decoder
            struct track *track = mpctx->current_track[i][t];
            if (track) {
                if (track->selected) {
                    MP_ERR(mpctx, "Track %d can't be selected twice.\n",
                           track->user_tid);
                    mpctx->current_track[i][t] = NULL;
                    mark_track_selection(mpctx, i, t, -2); // disable
                } else {
                    track->selected = true;
                }
            }

            // Revert selection of unselected tracks to default. This is needed
            // because track properties have inconsistent behavior.
            if (!track && opts->stream_id[i][t] >= 0)
                mark_track_selection(mpctx, i, t, -1); // default
        }
    }

    for (int n = 0; n < mpctx->num_tracks; n++)
        reselect_demux_stream(mpctx, mpctx->tracks[n]);

    update_demuxer_properties(mpctx);

    update_playback_speed(mpctx);

    reinit_video_chain(mpctx);
    reinit_audio_chain(mpctx);
    reinit_sub_all(mpctx);

    if (mpctx->encode_lavc_ctx) {
        if (mpctx->vo_chain)
            encode_lavc_expect_stream(mpctx->encode_lavc_ctx, STREAM_VIDEO);
        if (mpctx->ao_chain)
            encode_lavc_expect_stream(mpctx->encode_lavc_ctx, STREAM_AUDIO);
        encode_lavc_set_metadata(mpctx->encode_lavc_ctx,
                                 mpctx->demuxer->metadata);
    }

    if (!mpctx->vo_chain && !mpctx->ao_chain && opts->stream_auto_sel) {
        MP_FATAL(mpctx, "No video or audio streams selected.\n");
        mpctx->error_playing = MPV_ERROR_NOTHING_TO_PLAY;
        goto terminate_playback;
    }

    if (mpctx->vo_chain && mpctx->vo_chain->is_coverart) {
        MP_INFO(mpctx,
            "Displaying attached picture. Use --no-audio-display to prevent this.\n");
    }

    if (!mpctx->vo_chain)
        handle_force_window(mpctx, true);

    MP_VERBOSE(mpctx, "Starting playback...\n");

    mpctx->playback_initialized = true;
    mp_notify(mpctx, MPV_EVENT_FILE_LOADED, NULL);
    update_screensaver_state(mpctx);

    if (mpctx->max_frames == 0) {
        if (!mpctx->stop_play)
            mpctx->stop_play = PT_NEXT_ENTRY;
        mpctx->error_playing = 0;
        goto terminate_playback;
    }

    if (opts->demuxer_cache_wait) {
        demux_start_prefetch(mpctx->demuxer);

        while (!mpctx->stop_play) {
            struct demux_reader_state s;
            demux_get_reader_state(mpctx->demuxer, &s);
            if (s.idle)
                break;

            mp_idle(mpctx);
        }
    }

    // (Not get_play_start_pts(), which would always trigger a seek.)
    double play_start_pts = rel_time_to_abs(mpctx, opts->play_start);

    // Backward playback -> start from end by default.
    if (play_start_pts == MP_NOPTS_VALUE && opts->play_dir < 0)
        play_start_pts = get_start_time(mpctx, -1);

    if (play_start_pts != MP_NOPTS_VALUE) {
        queue_seek(mpctx, MPSEEK_ABSOLUTE, play_start_pts, MPSEEK_DEFAULT, 0);
        execute_queued_seek(mpctx);
    }

    update_internal_pause_state(mpctx);

    open_recorder(mpctx, true);

    playback_start = mp_time_sec();
    mpctx->error_playing = 0;
    mpctx->in_playloop = true;
    while (!mpctx->stop_play)
        run_playloop(mpctx);
    mpctx->in_playloop = false;

    MP_VERBOSE(mpctx, "EOF code: %d  \n", mpctx->stop_play);

terminate_playback:

    if (!mpctx->stop_play)
        mpctx->stop_play = PT_ERROR;

    if (mpctx->stop_play != AT_END_OF_FILE)
        clear_audio_output_buffers(mpctx);

    update_core_idle_state(mpctx);

    if (mpctx->step_frames) {
        opts->pause = 1;
        m_config_notify_change_opt_ptr(mpctx->mconfig, &opts->pause);
    }

    process_hooks(mpctx, "on_unload");

    close_recorder(mpctx);

    // time to uninit all, except global stuff:
    reinit_complex_filters(mpctx, true);
    uninit_audio_chain(mpctx);
    uninit_video_chain(mpctx);
    uninit_sub_all(mpctx);
    if (!opts->gapless_audio && !mpctx->encode_lavc_ctx)
        uninit_audio_out(mpctx);

    mpctx->playback_initialized = false;

    uninit_demuxer(mpctx);

    // Possibly stop ongoing async commands.
    mp_abort_playback_async(mpctx);

    m_config_restore_backups(mpctx->mconfig);

    TA_FREEP(&mpctx->filter_root);
    talloc_free(mpctx->filtered_tags);
    mpctx->filtered_tags = NULL;

    mp_notify(mpctx, MPV_EVENT_TRACKS_CHANGED, NULL);

    bool nothing_played = !mpctx->shown_aframes && !mpctx->shown_vframes &&
                          mpctx->error_playing <= 0;
    switch (mpctx->stop_play) {
    case PT_ERROR:
    case AT_END_OF_FILE:
    {
        if (mpctx->error_playing == 0 && nothing_played)
            mpctx->error_playing = MPV_ERROR_NOTHING_TO_PLAY;
        if (mpctx->error_playing < 0) {
            end_event.error = mpctx->error_playing;
            end_event.reason = MPV_END_FILE_REASON_ERROR;
        } else if (mpctx->error_playing == 2) {
            end_event.reason = MPV_END_FILE_REASON_REDIRECT;
        } else {
            end_event.reason = MPV_END_FILE_REASON_EOF;
        }
        if (mpctx->playing) {
            // Played/paused for longer than 1 second -> ok
            mpctx->playing->playback_short =
                playback_start < 0 || mp_time_sec() - playback_start < 1.0;
            mpctx->playing->init_failed = nothing_played;
        }
        break;
    }
    // Note that error_playing is meaningless in these cases.
    case PT_NEXT_ENTRY:
    case PT_CURRENT_ENTRY:
    case PT_STOP:           end_event.reason = MPV_END_FILE_REASON_STOP; break;
    case PT_QUIT:           end_event.reason = MPV_END_FILE_REASON_QUIT; break;
    };
    mp_notify(mpctx, MPV_EVENT_END_FILE, &end_event);

    MP_VERBOSE(mpctx, "finished playback, %s (reason %d)\n",
               mpv_error_string(end_event.error), end_event.reason);
    if (end_event.error == MPV_ERROR_UNKNOWN_FORMAT)
        MP_ERR(mpctx, "Failed to recognize file format.\n");
    MP_INFO(mpctx, "\n");

    if (mpctx->playing)
        playlist_entry_unref(mpctx->playing);
    mpctx->playing = NULL;
    talloc_free(mpctx->filename);
    mpctx->filename = NULL;
    mpctx->stream_open_filename = NULL;

    if (end_event.error < 0 && nothing_played) {
        mpctx->files_broken++;
    } else if (end_event.error < 0) {
        mpctx->files_errored++;
    } else {
        mpctx->files_played++;
    }

    assert(mpctx->stop_play);

    process_hooks(mpctx, "on_after_end_file");
}

// Determine the next file to play. Note that if this function returns non-NULL,
// it can have side-effects and mutate mpctx.
//  direction: -1 (previous) or +1 (next)
//  force: if true, don't skip playlist entries marked as failed
//  mutate: if true, change loop counters
struct playlist_entry *mp_next_file(struct MPContext *mpctx, int direction,
                                    bool force, bool mutate)
{
    struct playlist_entry *next = playlist_get_next(mpctx->playlist, direction);
    if (next && direction < 0 && !force) {
        // Don't jump to files that would immediately go to next file anyway
        while (next && next->playback_short)
            next = playlist_entry_get_rel(next, -1);
        // Always allow jumping to first file
        if (!next && mpctx->opts->loop_times == 1)
            next = playlist_get_first(mpctx->playlist);
    }
    if (!next && mpctx->opts->loop_times != 1) {
        if (direction > 0) {
            if (mpctx->opts->shuffle)
                playlist_shuffle(mpctx->playlist);
            next = playlist_get_first(mpctx->playlist);
            if (next && mpctx->opts->loop_times > 1) {
                mpctx->opts->loop_times--;
                m_config_notify_change_opt_ptr(mpctx->mconfig,
                                               &mpctx->opts->loop_times);
            }
        } else {
            next = playlist_get_last(mpctx->playlist);
            // Don't jump to files that would immediately go to next file anyway
            while (next && next->playback_short)
                next = playlist_entry_get_rel(next, -1);
        }
        bool ignore_failures = mpctx->opts->loop_times == -2;
        if (!force && next && next->init_failed && !ignore_failures) {
            // Don't endless loop if no file in playlist is playable
            bool all_failed = true;
            for (int n = 0; n < mpctx->playlist->num_entries; n++) {
                all_failed &= mpctx->playlist->entries[n]->init_failed;
                if (!all_failed)
                    break;
            }
            if (all_failed)
                next = NULL;
        }
    }
    return next;
}

// Play all entries on the playlist, starting from the current entry.
// Return if all done.
void mp_play_files(struct MPContext *mpctx)
{
    stats_register_thread_cputime(mpctx->stats, "thread");

    // Wait for all scripts to load before possibly starting playback.
    if (!mp_clients_all_initialized(mpctx)) {
        MP_VERBOSE(mpctx, "Waiting for scripts...\n");
        while (!mp_clients_all_initialized(mpctx))
            mp_idle(mpctx);
        mp_wakeup_core(mpctx); // avoid lost wakeups during waiting
        MP_VERBOSE(mpctx, "Done loading scripts.\n");
    }
    // After above is finished; but even if it's skipped.
    mp_msg_set_early_logging(mpctx->global, false);

    prepare_playlist(mpctx, mpctx->playlist);

    for (;;) {
        idle_loop(mpctx);

        if (mpctx->stop_play == PT_QUIT)
            break;

        if (mpctx->playlist->current)
            play_current_file(mpctx);

        if (mpctx->stop_play == PT_QUIT)
            break;

        struct playlist_entry *new_entry = NULL;
        if (mpctx->stop_play == PT_NEXT_ENTRY || mpctx->stop_play == PT_ERROR ||
            mpctx->stop_play == AT_END_OF_FILE)
        {
            new_entry = mp_next_file(mpctx, +1, false, true);
        } else if (mpctx->stop_play == PT_CURRENT_ENTRY) {
            new_entry = mpctx->playlist->current;
        }

        mpctx->playlist->current = new_entry;
        mpctx->playlist->current_was_replaced = false;
        mpctx->stop_play = new_entry ? PT_NEXT_ENTRY : PT_STOP;

        if (!mpctx->playlist->current && mpctx->opts->player_idle_mode < 2)
            break;
    }

    cancel_open(mpctx);

    if (mpctx->encode_lavc_ctx) {
        // Make sure all streams get finished.
        uninit_audio_out(mpctx);
        uninit_video_out(mpctx);

        if (!encode_lavc_free(mpctx->encode_lavc_ctx))
            mpctx->files_errored += 1;

        mpctx->encode_lavc_ctx = NULL;
    }
}

// Abort current playback and set the given entry to play next.
// e must be on the mpctx->playlist.
void mp_set_playlist_entry(struct MPContext *mpctx, struct playlist_entry *e)
{
    assert(!e || playlist_entry_to_index(mpctx->playlist, e) >= 0);
    mpctx->playlist->current = e;
    mpctx->playlist->current_was_replaced = false;
    mp_notify(mpctx, MP_EVENT_CHANGE_PLAYLIST, NULL);
    // Make it pick up the new entry.
    if (mpctx->stop_play != PT_QUIT)
        mpctx->stop_play = e ? PT_CURRENT_ENTRY : PT_STOP;
    mp_wakeup_core(mpctx);
}

static void set_track_recorder_sink(struct track *track,
                                    struct mp_recorder_sink *sink)
{
    if (track->d_sub)
        sub_set_recorder_sink(track->d_sub, sink);
    if (track->dec)
        track->dec->recorder_sink = sink;
    track->remux_sink = sink;
}

void close_recorder(struct MPContext *mpctx)
{
    if (!mpctx->recorder)
        return;

    for (int n = 0; n < mpctx->num_tracks; n++)
        set_track_recorder_sink(mpctx->tracks[n], NULL);

    mp_recorder_destroy(mpctx->recorder);
    mpctx->recorder = NULL;
}

// Like close_recorder(), but also unset the option. Intended for use on errors.
void close_recorder_and_error(struct MPContext *mpctx)
{
    close_recorder(mpctx);
    talloc_free(mpctx->opts->record_file);
    mpctx->opts->record_file = NULL;
    m_config_notify_change_opt_ptr(mpctx->mconfig, &mpctx->opts->record_file);
    MP_ERR(mpctx, "Disabling stream recording.\n");
}

void open_recorder(struct MPContext *mpctx, bool on_init)
{
    if (!mpctx->playback_initialized)
        return;

    close_recorder(mpctx);

    char *target = mpctx->opts->record_file;
    if (!target || !target[0])
        return;

    struct sh_stream **streams = NULL;
    int num_streams = 0;

    for (int n = 0; n < mpctx->num_tracks; n++) {
        struct track *track = mpctx->tracks[n];
        if (track->stream && track->selected && (track->d_sub || track->dec))
            MP_TARRAY_APPEND(NULL, streams, num_streams, track->stream);
    }

    mpctx->recorder = mp_recorder_create(mpctx->global, mpctx->opts->record_file,
                                         streams, num_streams);

    if (!mpctx->recorder) {
        talloc_free(streams);
        close_recorder_and_error(mpctx);
        return;
    }

    if (!on_init)
        mp_recorder_mark_discontinuity(mpctx->recorder);

    int n_stream = 0;
    for (int n = 0; n < mpctx->num_tracks; n++) {
        struct track *track = mpctx->tracks[n];
        if (n_stream >= num_streams)
            break;
        // (We expect track->stream not to be reused on other tracks.)
        if (track->stream == streams[n_stream]) {
            struct mp_recorder_sink * sink =
                mp_recorder_get_sink(mpctx->recorder, streams[n_stream]);
            assert(sink);
            set_track_recorder_sink(track, sink);
            n_stream++;
        }
    }

    talloc_free(streams);
}
<|MERGE_RESOLUTION|>--- conflicted
+++ resolved
@@ -467,34 +467,21 @@
  * 1) track is external (no_default cancels this)
  * 1b) track was passed explicitly (is not an auto-loaded subtitle)
  * 2) earlier match in lang list
-<<<<<<< HEAD
- * 3) track is audio, earlier match in achans list
- * 4a) track is marked forced
- * 4b) track is marked default
- * 5) attached picture, HLS bitrate
- * 6) lower track number
- * If select_fallback is not set, 6) is only used to determine whether a
-=======
- * 3a) track is marked forced and we're preferring forced tracks
- * 3b) track is marked non-forced and we're preferring non-forced tracks
- * 3c) track is marked default
+ * 3a) track is audio, earlier match in achans list
+ * 3b) track is marked forced and we're preferring forced tracks
+ * 3c) track is marked non-forced and we're preferring non-forced tracks
+ * 3d) track is marked default
  * 4) attached picture, HLS bitrate
  * 5) lower track number
  * If select_fallback is not set, 5) is only used to determine whether a
->>>>>>> 0cea7b9f
  * matching track is preferred over another track. Otherwise, always pick a
  * track (if nothing else matches, return the track with lowest ID).
  * Forced tracks are preferred when the user prefers not to display subtitles
  */
 // Return whether t1 is preferred over t2
-<<<<<<< HEAD
 static bool compare_track(struct track *t1, struct track *t2,
                           char **langs, char **achans,
-                          struct MPOpts *opts)
-=======
-static bool compare_track(struct track *t1, struct track *t2, char **langs,
                           int prefer_forced, struct MPOpts *opts)
->>>>>>> 0cea7b9f
 {
     if (!opts->autoload_files && t1->is_external != t2->is_external)
         return !t1->is_external;
@@ -549,14 +536,11 @@
     struct MPOpts *opts = mpctx->opts;
     int tid = opts->stream_id[order][type];
     char **langs = opts->stream_lang[type];
-<<<<<<< HEAD
     char **achans = opts->stream_achans;
-=======
     int prefer_forced = type != STREAM_SUB ||
                         (!opts->subs_with_matching_audio &&
                          mpctx->current_track[0][STREAM_AUDIO] &&
                          match_lang(langs, mpctx->current_track[0][STREAM_AUDIO]->lang));
->>>>>>> 0cea7b9f
     if (tid == -2)
         return NULL;
     bool select_fallback = type == STREAM_VIDEO || type == STREAM_AUDIO;
@@ -573,11 +557,7 @@
             continue;
         if (duplicate_track(mpctx, order, type, track))
             continue;
-<<<<<<< HEAD
-        if (!pick || compare_track(track, pick, langs, achans, mpctx->opts))
-=======
-        if (!pick || compare_track(track, pick, langs, prefer_forced, mpctx->opts))
->>>>>>> 0cea7b9f
+        if (!pick || compare_track(track, pick, langs, achans, prefer_forced, mpctx->opts))
             pick = track;
     }
     if (pick && !select_fallback && !(pick->is_external && !pick->no_default)
