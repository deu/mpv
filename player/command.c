--- conflicted
+++ resolved
@@ -1887,16 +1887,8 @@
 
 static int track_channels(struct track *track)
 {
-<<<<<<< HEAD
-    if (track->type == STREAM_AUDIO)
-    {
-        return track->stream->audio->channels.num;
-    }
-    return 0;
-=======
     return track->stream && track->stream->audio
         ? track->stream->audio->channels.num : 0;
->>>>>>> 0eb72d78
 }
 
 static int get_track_entry(int item, int action, void *arg, void *ctx)
@@ -1916,11 +1908,7 @@
                         .unavailable = !track->title},
         {"lang",        SUB_PROP_STR(track->lang),
                         .unavailable = !track->lang},
-<<<<<<< HEAD
-        {"channels",    SUB_PROP_INT(track_channels(track)),
-=======
         {"audio-channels", SUB_PROP_INT(track_channels(track)),
->>>>>>> 0eb72d78
                         .unavailable = track_channels(track) <= 0},
         {"albumart",    SUB_PROP_FLAG(track->attached_picture)},
         {"default",     SUB_PROP_FLAG(track->default_track)},
