--- conflicted
+++ resolved
@@ -77,8 +77,6 @@
     MP_CMD_AF_CLR,
     MP_CMD_AF_CMDLINE,
 
-<<<<<<< HEAD
-=======
     /// Video filter commands
     MP_CMD_VF,
 
@@ -86,7 +84,6 @@
     MP_CMD_SHOW_TRACKS,
     MP_CMD_SHOW_PLAYLIST,
 
->>>>>>> 3b54dce9
     /// Video output commands
     MP_CMD_VO_CMDLINE,
 
