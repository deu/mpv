/*
 * This file is part of MPlayer.
 *
 * MPlayer is free software; you can redistribute it and/or modify
 * it under the terms of the GNU General Public License as published by
 * the Free Software Foundation; either version 2 of the License, or
 * (at your option) any later version.
 *
 * MPlayer is distributed in the hope that it will be useful,
 * but WITHOUT ANY WARRANTY; without even the implied warranty of
 * MERCHANTABILITY or FITNESS FOR A PARTICULAR PURPOSE.  See the
 * GNU General Public License for more details.
 *
 * You should have received a copy of the GNU General Public License along
 * with MPlayer; if not, write to the Free Software Foundation, Inc.,
 * 51 Franklin Street, Fifth Floor, Boston, MA 02110-1301 USA.
 */

#include <stdlib.h>
#include <inttypes.h>
#include <unistd.h>
#include <string.h>
#include <stdbool.h>
#include <assert.h>
#include <time.h>

#include "config.h"
#include "talloc.h"
#include "command.h"
#include "input/input.h"
#include "stream/stream.h"
#include "demux/demux.h"
#include "demux/stheader.h"
#include "mplayer.h"
#include "playlist.h"
#include "playlist_parser.h"
#include "sub/sub.h"
#include "sub/dec_sub.h"
#include "core/m_option.h"
#include "m_property.h"
#include "m_config.h"
#include "video/filter/vf.h"
#include "video/decode/vd.h"
#include "mp_osd.h"
#include "video/out/vo.h"
#include "video/csputils.h"
#include "playlist.h"
#include "audio/mixer.h"
#include "audio/out/ao.h"
#include "core/mp_common.h"
#include "audio/filter/af.h"
#include "video/decode/dec_video.h"
#include "audio/decode/dec_audio.h"
#include "core/path.h"
#include "sub/ass_mp.h"
#include "stream/tv.h"
#include "stream/stream_radio.h"
#include "stream/pvr.h"
#ifdef CONFIG_DVBIN
#include "stream/dvbin.h"
#endif
#ifdef CONFIG_DVDREAD
#include "stream/stream_dvd.h"
#endif
#include "core/m_struct.h"
#include "screenshot.h"

#include "core/mp_core.h"
#include "mp_fifo.h"
#include "libavutil/avstring.h"

#include "mp_lua.h"

static void change_video_filters(MPContext *mpctx, const char *cmd,
                                 const char *arg);

static char *format_bitrate(int rate)
{
    return talloc_asprintf(NULL, "%d kbps", rate * 8 / 1000);
}

static char *format_delay(double time)
{
    return talloc_asprintf(NULL, "%d ms", ROUND(time * 1000));
}

// Get current mouse position in OSD coordinate space.
void mp_get_osd_mouse_pos(struct MPContext *mpctx, float *x, float *y)
{
    int wx, wy;
    mp_input_get_mouse_pos(mpctx->input, &wx, &wy);
    float p[2] = {wx, wy};
    // Raw window coordinates (VO mouse events) to OSD resolution.
    if (mpctx->video_out)
        vo_control(mpctx->video_out, VOCTRL_WINDOW_TO_OSD_COORDS, p);
    *x = p[0];
    *y = p[1];
}

// Property-option bridge.
static int mp_property_generic_option(struct m_option *prop, int action,
                                      void *arg, MPContext *mpctx)
{
    char *optname = prop->priv;
    struct m_config_option *opt = m_config_get_co(mpctx->mconfig,
                                                  bstr0(optname));
    void *valptr = opt->data;

    switch (action) {
    case M_PROPERTY_GET_TYPE:
        *(struct m_option *)arg = *(opt->opt);
        return M_PROPERTY_OK;
    case M_PROPERTY_GET:
        m_option_copy(opt->opt, arg, valptr);
        return M_PROPERTY_OK;
    case M_PROPERTY_SET:
        m_option_copy(opt->opt, valptr, arg);
        return M_PROPERTY_OK;
    }
    return M_PROPERTY_NOT_IMPLEMENTED;
}

/// Playback speed (RW)
static int mp_property_playback_speed(m_option_t *prop, int action,
                                      void *arg, MPContext *mpctx)
{
    struct MPOpts *opts = &mpctx->opts;
    double orig_speed = opts->playback_speed;
    switch (action) {
    case M_PROPERTY_SET: {
        opts->playback_speed = *(float *) arg;
        // Adjust time until next frame flip for nosound mode
        mpctx->time_frame *= orig_speed / opts->playback_speed;
        if (mpctx->sh_audio)
            reinit_audio_chain(mpctx);
        return M_PROPERTY_OK;
    }
    case M_PROPERTY_PRINT:
        *(char **)arg = talloc_asprintf(NULL, "x %6.2f", orig_speed);
        return M_PROPERTY_OK;
    }
    return mp_property_generic_option(prop, action, arg, mpctx);
}

/// filename with path (RO)
static int mp_property_path(m_option_t *prop, int action, void *arg,
                            MPContext *mpctx)
{
    if (!mpctx->filename)
        return M_PROPERTY_UNAVAILABLE;
    return m_property_strdup_ro(prop, action, arg, mpctx->filename);
}

static int mp_property_filename(m_option_t *prop, int action, void *arg,
                                MPContext *mpctx)
{
    if (!mpctx->filename)
        return M_PROPERTY_UNAVAILABLE;
    char *f = (char *)mp_basename(mpctx->filename);
    return m_property_strdup_ro(prop, action, arg, (*f) ? f : mpctx->filename);
}

static int mp_property_media_title(m_option_t *prop, int action, void *arg,
                                   MPContext *mpctx)
{
    char *name = NULL;
    if (mpctx->resolve_result)
        name = mpctx->resolve_result->title;
    if (name && name[0])
        return m_property_strdup_ro(prop, action, arg, name);
    if (mpctx->master_demuxer) {
        name = demux_info_get(mpctx->master_demuxer, "title");
        if (name && name[0])
            return m_property_strdup_ro(prop, action, arg, name);
    }
    return mp_property_filename(prop, action, arg, mpctx);
}

static int mp_property_stream_path(m_option_t *prop, int action, void *arg,
                                   MPContext *mpctx)
{
    struct stream *stream = mpctx->stream;
    if (!stream || !stream->url)
        return M_PROPERTY_UNAVAILABLE;
    return m_property_strdup_ro(prop, action, arg, stream->url);
}

static int mp_property_stream_capture(m_option_t *prop, int action,
                                      void *arg, MPContext *mpctx)
{
    if (!mpctx->stream)
        return M_PROPERTY_UNAVAILABLE;

    if (action == M_PROPERTY_SET) {
        char *filename = *(char **)arg;
        stream_set_capture_file(mpctx->stream, filename);
        // fall through to mp_property_generic_option
    }
    return mp_property_generic_option(prop, action, arg, mpctx);
}

/// Demuxer name (RO)
static int mp_property_demuxer(m_option_t *prop, int action, void *arg,
                               MPContext *mpctx)
{
    struct demuxer *demuxer = mpctx->master_demuxer;
    if (!demuxer)
        return M_PROPERTY_UNAVAILABLE;
    return m_property_strdup_ro(prop, action, arg, demuxer->desc->name);
}

/// Position in the stream (RW)
static int mp_property_stream_pos(m_option_t *prop, int action, void *arg,
                                  MPContext *mpctx)
{
    struct stream *stream = mpctx->stream;
    if (!stream)
        return M_PROPERTY_UNAVAILABLE;
    switch (action) {
    case M_PROPERTY_GET:
        *(int64_t *) arg = stream_tell(stream);
        return M_PROPERTY_OK;
    case M_PROPERTY_SET:
        stream_seek(stream, *(int64_t *) arg);
        return M_PROPERTY_OK;
    }
    return M_PROPERTY_NOT_IMPLEMENTED;
}

/// Stream start offset (RO)
static int mp_property_stream_start(m_option_t *prop, int action,
                                    void *arg, MPContext *mpctx)
{
    struct stream *stream = mpctx->stream;
    if (!stream)
        return M_PROPERTY_UNAVAILABLE;
    return m_property_int64_ro(prop, action, arg, stream->start_pos);
}

/// Stream end offset (RO)
static int mp_property_stream_end(m_option_t *prop, int action, void *arg,
                                  MPContext *mpctx)
{
    struct stream *stream = mpctx->stream;
    if (!stream)
        return M_PROPERTY_UNAVAILABLE;
    return m_property_int64_ro(prop, action, arg, stream->end_pos);
}

/// Stream length (RO)
static int mp_property_stream_length(m_option_t *prop, int action,
                                     void *arg, MPContext *mpctx)
{
    struct stream *stream = mpctx->stream;
    if (!stream)
        return M_PROPERTY_UNAVAILABLE;
    return m_property_int64_ro(prop, action, arg,
                               stream->end_pos - stream->start_pos);
}

/// Current stream position in seconds (RO)
static int mp_property_stream_time_pos(m_option_t *prop, int action,
                                       void *arg, MPContext *mpctx)
{
    struct demuxer *demuxer = mpctx->demuxer;
    if (!demuxer)
        return M_PROPERTY_UNAVAILABLE;
    double pts = demuxer->stream_pts;
    if (pts == MP_NOPTS_VALUE)
        return M_PROPERTY_UNAVAILABLE;

    return m_property_double_ro(prop, action, arg, pts);
}


/// Media length in seconds (RO)
static int mp_property_length(m_option_t *prop, int action, void *arg,
                              MPContext *mpctx)
{
    double len;

    if (!(int) (len = get_time_length(mpctx)))
        return M_PROPERTY_UNAVAILABLE;

    return m_property_double_ro(prop, action, arg, len);
}

static int mp_property_avsync(m_option_t *prop, int action, void *arg,
                              MPContext *mpctx)
{
    if (!mpctx->sh_audio || !mpctx->sh_video)
        return M_PROPERTY_UNAVAILABLE;
    return m_property_double_ro(prop, action, arg, mpctx->last_av_difference);
}

/// Current position in percent (RW)
static int mp_property_percent_pos(m_option_t *prop, int action,
                                   void *arg, MPContext *mpctx)
{
    if (!mpctx->num_sources)
        return M_PROPERTY_UNAVAILABLE;

    switch (action) {
    case M_PROPERTY_SET: ;
        int pos = *(int *)arg;
        queue_seek(mpctx, MPSEEK_FACTOR, pos / 100.0, 0);
        return M_PROPERTY_OK;
    case M_PROPERTY_GET:
        *(int *)arg = get_percent_pos(mpctx);
        return M_PROPERTY_OK;
    }
    return M_PROPERTY_NOT_IMPLEMENTED;
}

static int mp_property_ratio_pos(m_option_t *prop, int action,
                                   void *arg, MPContext *mpctx)
{
    if (!mpctx->num_sources)
        return M_PROPERTY_UNAVAILABLE;

    switch (action) {
    case M_PROPERTY_SET: ;
        double pos = *(double *)arg;
        queue_seek(mpctx, MPSEEK_FACTOR, pos, 0);
        return M_PROPERTY_OK;
    case M_PROPERTY_GET:
<<<<<<< HEAD
        *(double *)arg = get_current_pos_ratio(mpctx);
=======
        *(double *)arg = get_current_pos_ratio(mpctx, false);
>>>>>>> c01a5f72
        return M_PROPERTY_OK;
    }
    return M_PROPERTY_NOT_IMPLEMENTED;
}

/// Current position in seconds (RW)
static int mp_property_time_pos(m_option_t *prop, int action,
                                void *arg, MPContext *mpctx)
{
    if (!mpctx->num_sources)
        return M_PROPERTY_UNAVAILABLE;

    switch (action) {
    case M_PROPERTY_SET:
        queue_seek(mpctx, MPSEEK_ABSOLUTE, *(double *)arg, 0);
        return M_PROPERTY_OK;
    case M_PROPERTY_GET:
        *(double *)arg = get_current_time(mpctx);
        return M_PROPERTY_OK;
    }
    return M_PROPERTY_NOT_IMPLEMENTED;
}

static int mp_property_remaining(m_option_t *prop, int action,
                                 void *arg, MPContext *mpctx)
{
    double len = get_time_length(mpctx);
    double pos = get_current_time(mpctx);
    double start = get_start_time(mpctx);

    if (!(int)len)
        return M_PROPERTY_UNAVAILABLE;

    return m_property_double_ro(prop, action, arg, len - (pos - start));
}

/// Current chapter (RW)
static int mp_property_chapter(m_option_t *prop, int action, void *arg,
                               MPContext *mpctx)
{
    int chapter = get_current_chapter(mpctx);
    if (chapter < -1)
        return M_PROPERTY_UNAVAILABLE;

    switch (action) {
    case M_PROPERTY_GET:
        *(int *) arg = chapter;
        return M_PROPERTY_OK;
    case M_PROPERTY_PRINT: {
        char *chapter_name = chapter_display_name(mpctx, chapter);
        if (!chapter_name)
            return M_PROPERTY_UNAVAILABLE;
        *(char **) arg = chapter_name;
        return M_PROPERTY_OK;
    }
    case M_PROPERTY_SET: ;
        int step_all = *(int *)arg - chapter;
        chapter += step_all;
        if (chapter >= get_chapter_count(mpctx) && step_all > 0) {
            mpctx->stop_play = PT_NEXT_ENTRY;
        } else {
            mp_seek_chapter(mpctx, chapter);
        }
        return M_PROPERTY_OK;
    }
    return M_PROPERTY_NOT_IMPLEMENTED;
}

static int mp_property_list_chapters(m_option_t *prop, int action, void *arg,
                                     MPContext *mpctx)
{
    if (action == M_PROPERTY_GET) {
        int count = get_chapter_count(mpctx);
        int cur = mpctx->num_sources ? get_current_chapter(mpctx) : -1;
        char *res = NULL;
        int n;

        if (count < 1) {
            res = talloc_asprintf_append(res, "No chapters.");
        }

        for (n = 0; n < count; n++) {
            char *name = chapter_display_name(mpctx, n);
            double t = chapter_start_time(mpctx, n);
            char* time = mp_format_time(t, false);
            res = talloc_asprintf_append(res, "%s", time);
            talloc_free(time);
            char *m1 = "> ", *m2 = " <";
            if (n != cur)
                m1 = m2 = "";
            res = talloc_asprintf_append(res, "   %s%s%s\n", m1, name, m2);
            talloc_free(name);
        }

        *(char **)arg = res;
        return M_PROPERTY_OK;
    }
    return M_PROPERTY_NOT_IMPLEMENTED;
}

static int mp_property_edition(m_option_t *prop, int action, void *arg,
                               MPContext *mpctx)
{
    struct MPOpts *opts = &mpctx->opts;
    struct demuxer *demuxer = mpctx->master_demuxer;
    if (!demuxer)
        return M_PROPERTY_UNAVAILABLE;
    if (demuxer->num_editions <= 0)
        return M_PROPERTY_UNAVAILABLE;

    int edition = demuxer->edition;

    switch (action) {
    case M_PROPERTY_GET:
        *(int *)arg = edition;
        return M_PROPERTY_OK;
    case M_PROPERTY_SET: {
        edition = *(int *)arg;
        if (edition != demuxer->edition) {
            opts->edition_id = edition;
            mpctx->stop_play = PT_RESTART;
        }
        return M_PROPERTY_OK;
    }
    case M_PROPERTY_GET_TYPE: {
        struct m_option opt = {
            .name = prop->name,
            .type = CONF_TYPE_INT,
            .flags = CONF_RANGE,
            .min = 0,
            .max = demuxer->num_editions - 1,
        };
        *(struct m_option *)arg = opt;
        return M_PROPERTY_OK;
    }
    }
    return M_PROPERTY_NOT_IMPLEMENTED;
}

/// Number of titles in file
static int mp_property_titles(m_option_t *prop, int action, void *arg,
                              MPContext *mpctx)
{
    struct demuxer *demuxer = mpctx->master_demuxer;
    if (!demuxer)
        return M_PROPERTY_UNAVAILABLE;
    int num_titles = 0;
    stream_control(demuxer->stream, STREAM_CTRL_GET_NUM_TITLES, &num_titles);
    return m_property_int_ro(prop, action, arg, num_titles);
}

/// Number of chapters in file
static int mp_property_chapters(m_option_t *prop, int action, void *arg,
                                MPContext *mpctx)
{
    if (!mpctx->num_sources)
        return M_PROPERTY_UNAVAILABLE;
    int count = get_chapter_count(mpctx);
    return m_property_int_ro(prop, action, arg, count);
}

static int mp_property_editions(m_option_t *prop, int action, void *arg,
                                MPContext *mpctx)
{
    struct demuxer *demuxer = mpctx->master_demuxer;
    if (!demuxer)
        return M_PROPERTY_UNAVAILABLE;
    if (demuxer->num_editions <= 0)
        return M_PROPERTY_UNAVAILABLE;
    return m_property_int_ro(prop, action, arg, demuxer->num_editions);
}

/// Current dvd angle (RW)
static int mp_property_angle(m_option_t *prop, int action, void *arg,
                             MPContext *mpctx)
{
    struct demuxer *demuxer = mpctx->master_demuxer;
    int angle = -1;
    int angles;

    if (demuxer)
        angle = demuxer_get_current_angle(demuxer);
    if (angle < 0)
        return M_PROPERTY_UNAVAILABLE;
    angles = demuxer_angles_count(demuxer);
    if (angles <= 1)
        return M_PROPERTY_UNAVAILABLE;

    switch (action) {
    case M_PROPERTY_GET:
        *(int *) arg = angle;
        return M_PROPERTY_OK;
    case M_PROPERTY_PRINT: {
        *(char **) arg = talloc_asprintf(NULL, "%d/%d", angle, angles);
        return M_PROPERTY_OK;
    }
    case M_PROPERTY_SET:
        angle = demuxer_set_angle(demuxer, *(int *)arg);
        if (angle >= 0) {
            struct sh_video *sh_video = demuxer->video->sh;
            if (sh_video)
                resync_video_stream(sh_video);

            struct sh_audio *sh_audio = demuxer->audio->sh;
            if (sh_audio)
                resync_audio_stream(sh_audio);
        }
        return M_PROPERTY_OK;
    case M_PROPERTY_GET_TYPE: {
        struct m_option opt = {
            .name = prop->name,
            .type = CONF_TYPE_INT,
            .flags = CONF_RANGE,
            .min = 1,
            .max = angles,
        };
        *(struct m_option *)arg = opt;
        return M_PROPERTY_OK;
    }
    }
    return M_PROPERTY_NOT_IMPLEMENTED;
}

/// Demuxer meta data
static int mp_property_metadata(m_option_t *prop, int action, void *arg,
                                MPContext *mpctx)
{
    struct demuxer *demuxer = mpctx->master_demuxer;
    if (!demuxer)
        return M_PROPERTY_UNAVAILABLE;

    static const m_option_t key_type =
    {
        "metadata", NULL, CONF_TYPE_STRING, 0, 0, 0, NULL
    };

    switch (action) {
    case M_PROPERTY_GET: {
        char **slist = NULL;
        m_option_copy(prop, &slist, &demuxer->info);
        *(char ***)arg = slist;
        return M_PROPERTY_OK;
    }
    case M_PROPERTY_PRINT: {
        char **list = demuxer->info;
        char *res = NULL;
        for (int n = 0; list && list[n]; n += 2) {
            res = talloc_asprintf_append_buffer(res, "%s: %s\n",
                                                list[n], list[n + 1]);
        }
        *(char **)arg = res;
        return res ? M_PROPERTY_OK : M_PROPERTY_UNAVAILABLE;
    }
    case M_PROPERTY_KEY_ACTION: {
        struct m_property_action_arg *ka = arg;
        char *meta = demux_info_get(demuxer, ka->key);
        if (!meta)
            return M_PROPERTY_UNKNOWN;
        switch (ka->action) {
        case M_PROPERTY_GET:
            *(char **)ka->arg = talloc_strdup(NULL, meta);
            return M_PROPERTY_OK;
        case M_PROPERTY_GET_TYPE:
            *(struct m_option *)ka->arg = key_type;
            return M_PROPERTY_OK;
        }
    }
    }
    return M_PROPERTY_NOT_IMPLEMENTED;
}

static int mp_property_pause(m_option_t *prop, int action, void *arg,
                             void *ctx)
{
    MPContext *mpctx = ctx;

    if (action == M_PROPERTY_SET) {
        if (*(int *)arg) {
            pause_player(mpctx);
        } else {
            unpause_player(mpctx);
        }
        return M_PROPERTY_OK;
    }
    return mp_property_generic_option(prop, action, arg, ctx);
}

static int mp_property_cache(m_option_t *prop, int action, void *arg,
                             void *ctx)
{
    MPContext *mpctx = ctx;
    int cache = mp_get_cache_percent(mpctx);
    if (cache < 0)
        return M_PROPERTY_UNAVAILABLE;
    return m_property_int_ro(prop, action, arg, cache);
}

static int mp_property_clock(m_option_t *prop, int action, void *arg,
                             MPContext *mpctx)
{
    char outstr[6];
    time_t t = time(NULL);
    struct tm *tmp = localtime(&t);

    if ((tmp != NULL) && (strftime(outstr, sizeof(outstr), "%H:%M", tmp) == 5))
        return m_property_strdup_ro(prop, action, arg, outstr);
    return M_PROPERTY_UNAVAILABLE;
}

/// Volume (RW)
static int mp_property_volume(m_option_t *prop, int action, void *arg,
                              MPContext *mpctx)
{

    if (!mpctx->sh_audio)
        return M_PROPERTY_UNAVAILABLE;

    switch (action) {
    case M_PROPERTY_GET:
        mixer_getbothvolume(&mpctx->mixer, arg);
        return M_PROPERTY_OK;
    case M_PROPERTY_SET:
        mixer_setvolume(&mpctx->mixer, *(float *) arg, *(float *) arg);
        return M_PROPERTY_OK;
    case M_PROPERTY_SWITCH: {
        struct m_property_switch_arg *sarg = arg;
        if (sarg->inc <= 0)
            mixer_decvolume(&mpctx->mixer);
        else
            mixer_incvolume(&mpctx->mixer);
        return M_PROPERTY_OK;
    }
    }
    return M_PROPERTY_NOT_IMPLEMENTED;
}

/// Mute (RW)
static int mp_property_mute(m_option_t *prop, int action, void *arg,
                            MPContext *mpctx)
{

    if (!mpctx->sh_audio)
        return M_PROPERTY_UNAVAILABLE;

    switch (action) {
    case M_PROPERTY_SET:
        mixer_setmute(&mpctx->mixer, *(int *) arg);
        return M_PROPERTY_OK;
    case M_PROPERTY_GET:
        *(int *)arg =  mixer_getmute(&mpctx->mixer);
        return M_PROPERTY_OK;
    }
    return M_PROPERTY_NOT_IMPLEMENTED;
}

/// Audio delay (RW)
static int mp_property_audio_delay(m_option_t *prop, int action,
                                   void *arg, MPContext *mpctx)
{
    if (!(mpctx->sh_audio && mpctx->sh_video))
        return M_PROPERTY_UNAVAILABLE;
    float delay = mpctx->opts.audio_delay;
    switch (action) {
    case M_PROPERTY_PRINT:
        *(char **)arg = format_delay(delay);
        return M_PROPERTY_OK;
    case M_PROPERTY_SET:
        mpctx->audio_delay = mpctx->opts.audio_delay = *(float *)arg;
        mpctx->delay -= mpctx->audio_delay - delay;
        return M_PROPERTY_OK;
    }
    return mp_property_generic_option(prop, action, arg, mpctx);
}

/// Audio codec tag (RO)
static int mp_property_audio_format(m_option_t *prop, int action,
                                    void *arg, MPContext *mpctx)
{
    const char *c = mpctx->sh_audio ? mpctx->sh_audio->gsh->codec : NULL;
    return m_property_strdup_ro(prop, action, arg, c);
}

/// Audio codec name (RO)
static int mp_property_audio_codec(m_option_t *prop, int action,
                                   void *arg, MPContext *mpctx)
{
    const char *c = mpctx->sh_audio ? mpctx->sh_audio->gsh->decoder_desc : NULL;
    return m_property_strdup_ro(prop, action, arg, c);
}

/// Audio bitrate (RO)
static int mp_property_audio_bitrate(m_option_t *prop, int action,
                                     void *arg, MPContext *mpctx)
{
    if (!mpctx->sh_audio)
        return M_PROPERTY_UNAVAILABLE;
    switch (action) {
    case M_PROPERTY_PRINT:
        *(char **)arg = format_bitrate(mpctx->sh_audio->i_bps);
        return M_PROPERTY_OK;
    case M_PROPERTY_GET:
        *(int *)arg = mpctx->sh_audio->i_bps;
        return M_PROPERTY_OK;
    }
    return M_PROPERTY_NOT_IMPLEMENTED;
}

/// Samplerate (RO)
static int mp_property_samplerate(m_option_t *prop, int action, void *arg,
                                  MPContext *mpctx)
{
    if (!mpctx->sh_audio)
        return M_PROPERTY_UNAVAILABLE;
    switch (action) {
    case M_PROPERTY_PRINT:
        *(char **)arg = talloc_asprintf(NULL, "%d kHz",
                                        mpctx->sh_audio->samplerate / 1000);
        return M_PROPERTY_OK;
    case M_PROPERTY_GET:
        *(int *)arg = mpctx->sh_audio->samplerate;
        return M_PROPERTY_OK;
    }
    return M_PROPERTY_NOT_IMPLEMENTED;
}

/// Number of channels (RO)
static int mp_property_channels(m_option_t *prop, int action, void *arg,
                                MPContext *mpctx)
{
    if (!mpctx->sh_audio)
        return M_PROPERTY_UNAVAILABLE;
    switch (action) {
    case M_PROPERTY_PRINT:
        *(char **) arg = mp_chmap_to_str(&mpctx->sh_audio->channels);
        return M_PROPERTY_OK;
    case M_PROPERTY_GET:
        *(int *)arg = mpctx->sh_audio->channels.num;
        return M_PROPERTY_OK;
    }
    return M_PROPERTY_NOT_IMPLEMENTED;
}

/// Balance (RW)
static int mp_property_balance(m_option_t *prop, int action, void *arg,
                               MPContext *mpctx)
{
    float bal;

    switch (action) {
    case M_PROPERTY_GET:
        mixer_getbalance(&mpctx->mixer, arg);
        return M_PROPERTY_OK;
    case M_PROPERTY_PRINT: {
        char **str = arg;
        mixer_getbalance(&mpctx->mixer, &bal);
        if (bal == 0.f)
            *str = talloc_strdup(NULL, "center");
        else if (bal == -1.f)
            *str = talloc_strdup(NULL, "left only");
        else if (bal == 1.f)
            *str = talloc_strdup(NULL, "right only");
        else {
            unsigned right = (bal + 1.f) / 2.f * 100.f;
            *str = talloc_asprintf(NULL, "left %d%%, right %d%%",
                                   100 - right, right);
        }
        return M_PROPERTY_OK;
    }
    case M_PROPERTY_SET:
        mixer_setbalance(&mpctx->mixer, *(float *)arg);
        return M_PROPERTY_OK;
    }
    return M_PROPERTY_NOT_IMPLEMENTED;
}

static struct track* track_next(struct MPContext *mpctx, enum stream_type type,
                                int direction, struct track *track)
{
    assert(direction == -1 || direction == +1);
    struct track *prev = NULL, *next = NULL;
    bool seen = track == NULL;
    for (int n = 0; n < mpctx->num_tracks; n++) {
        struct track *cur = mpctx->tracks[n];
        if (cur->type == type) {
            if (cur == track) {
                seen = true;
            } else {
                if (seen && !next) {
                    next = cur;
                } else if (!seen || !track) {
                    prev = cur;
                }
            }
        }
    }
    return direction > 0 ? next : prev;
}

static int property_switch_track(m_option_t *prop, int action, void *arg,
                                 MPContext *mpctx, enum stream_type type)
{
    if (!mpctx->num_sources)
        return M_PROPERTY_UNAVAILABLE;
    struct track *track = mpctx->current_track[type];

    switch (action) {
    case M_PROPERTY_GET:
        *(int *) arg = track ? track->user_tid : -2;
        return M_PROPERTY_OK;
    case M_PROPERTY_PRINT:
        if (!track)
            *(char **) arg = talloc_strdup(NULL, "no");
        else {
            char *lang = track->lang;
            if (!lang)
                lang = mp_gtext("unknown");

            if (track->title)
                *(char **)arg = talloc_asprintf(NULL, "(%d) %s (\"%s\")",
                                           track->user_tid, lang, track->title);
            else
                *(char **)arg = talloc_asprintf(NULL, "(%d) %s",
                                                track->user_tid, lang);
        }
        return M_PROPERTY_OK;

    case M_PROPERTY_SWITCH: {
        struct m_property_switch_arg *sarg = arg;
        mp_switch_track(mpctx, type,
            track_next(mpctx, type, sarg->inc >= 0 ? +1 : -1, track));
        return M_PROPERTY_OK;
    }
    case M_PROPERTY_SET:
        mp_switch_track(mpctx, type, mp_track_by_tid(mpctx, type, *(int *)arg));
        return M_PROPERTY_OK;
    }
    return mp_property_generic_option(prop, action, arg, mpctx);
}

static const char *track_type_name(enum stream_type t)
{
    switch (t) {
    case STREAM_VIDEO: return "Video";
    case STREAM_AUDIO: return "Audio";
    case STREAM_SUB: return "Sub";
    }
    return NULL;
}

static int property_list_tracks(m_option_t *prop, int action, void *arg,
                                MPContext *mpctx, enum stream_type type)
{
    if (action == M_PROPERTY_GET) {
        char *res = NULL;

        for (int type = 0; type < STREAM_TYPE_COUNT; type++) {
            for (int n = 0; n < mpctx->num_tracks; n++) {
                struct track *track = mpctx->tracks[n];
                if (track->type != type)
                    continue;

                bool selected = mpctx->current_track[track->type] == track;
                res = talloc_asprintf_append(res, "%s: ",
                                             track_type_name(track->type));
                if (selected)
                    res = talloc_asprintf_append(res, "> ");
                res = talloc_asprintf_append(res, "(%d) ", track->user_tid);
                if (track->title)
                    res = talloc_asprintf_append(res, "'%s' ", track->title);
                if (track->lang)
                    res = talloc_asprintf_append(res, "(%s) ", track->lang);
                if (track->is_external)
                    res = talloc_asprintf_append(res, "(external) ");
                if (selected)
                    res = talloc_asprintf_append(res, "<");
                res = talloc_asprintf_append(res, "\n");
            }

            res = talloc_asprintf_append(res, "\n");
        }

        struct demuxer *demuxer = mpctx->master_demuxer;
        if (demuxer && demuxer->num_editions > 1)
            res = talloc_asprintf_append(res, "\nEdition: %d of %d\n",
                                        demuxer->edition + 1,
                                        demuxer->num_editions);

        *(char **)arg = res;
        return M_PROPERTY_OK;
    }
    return M_PROPERTY_NOT_IMPLEMENTED;
}

/// Selected audio id (RW)
static int mp_property_audio(m_option_t *prop, int action, void *arg,
                             MPContext *mpctx)
{
    return property_switch_track(prop, action, arg, mpctx, STREAM_AUDIO);
}

/// Selected video id (RW)
static int mp_property_video(m_option_t *prop, int action, void *arg,
                             MPContext *mpctx)
{
    return property_switch_track(prop, action, arg, mpctx, STREAM_VIDEO);
}

static struct track *find_track_by_demuxer_id(MPContext *mpctx,
                                              enum stream_type type,
                                              int demuxer_id)
{
    for (int n = 0; n < mpctx->num_tracks; n++) {
        struct track *track = mpctx->tracks[n];
        if (track->type == type && track->demuxer_id == demuxer_id)
            return track;
    }
    return NULL;
}

static int mp_property_program(m_option_t *prop, int action, void *arg,
                               MPContext *mpctx)
{
    demux_program_t prog;

    struct demuxer *demuxer = mpctx->master_demuxer;
    if (!demuxer)
        return M_PROPERTY_UNAVAILABLE;

    switch (action) {
    case M_PROPERTY_SWITCH:
    case M_PROPERTY_SET:
        if (action == M_PROPERTY_SET && arg)
            prog.progid = *((int *) arg);
        else
            prog.progid = -1;
        if (demux_control(demuxer, DEMUXER_CTRL_IDENTIFY_PROGRAM, &prog) ==
            DEMUXER_CTRL_NOTIMPL)
            return M_PROPERTY_ERROR;

        if (prog.aid < 0 && prog.vid < 0) {
            mp_msg(MSGT_CPLAYER, MSGL_ERR,
                   "Selected program contains no audio or video streams!\n");
            return M_PROPERTY_ERROR;
        }
        mp_switch_track(mpctx, STREAM_VIDEO,
                find_track_by_demuxer_id(mpctx, STREAM_VIDEO, prog.vid));
        mp_switch_track(mpctx, STREAM_AUDIO,
                find_track_by_demuxer_id(mpctx, STREAM_AUDIO, prog.aid));
        mp_switch_track(mpctx, STREAM_SUB,
                find_track_by_demuxer_id(mpctx, STREAM_VIDEO, prog.sid));
        return M_PROPERTY_OK;
    }
    return M_PROPERTY_NOT_IMPLEMENTED;
}


/// Fullscreen state (RW)
static int mp_property_fullscreen(m_option_t *prop,
                                  int action,
                                  void *arg,
                                  MPContext *mpctx)
{
    if (!mpctx->video_out)
        return M_PROPERTY_UNAVAILABLE;
    struct mp_vo_opts *opts = mpctx->video_out->opts;

    if (action == M_PROPERTY_SET) {
        if (opts->fs == !!*(int *) arg)
            return M_PROPERTY_OK;
        if (mpctx->video_out->config_ok)
            vo_control(mpctx->video_out, VOCTRL_FULLSCREEN, 0);
        mpctx->opts.fullscreen = opts->fs;
        return M_PROPERTY_OK;
    }
    return mp_property_generic_option(prop, action, arg, mpctx);
}

#define VF_DEINTERLACE_LABEL "deinterlace"

#ifdef CONFIG_VF_LAVFI
#define VF_DEINTERLACE "@" VF_DEINTERLACE_LABEL ":lavfi=yadif"
#else
#define VF_DEINTERLACE "@" VF_DEINTERLACE_LABEL ":yadif"
#endif

static int get_deinterlacing(struct MPContext *mpctx)
{
    vf_instance_t *vf = mpctx->sh_video->vfilter;
    int enabled = 0;
    if (vf->control(vf, VFCTRL_GET_DEINTERLACE, &enabled) != CONTROL_OK)
        enabled = -1;
    if (enabled < 0) {
        // vf_lavfi doesn't support VFCTRL_GET_DEINTERLACE
        if (vf_find_by_label(vf, VF_DEINTERLACE_LABEL))
            enabled = 1;
    }
    return enabled;
}

static void set_deinterlacing(struct MPContext *mpctx, bool enable)
{
    vf_instance_t *vf = mpctx->sh_video->vfilter;
    if (vf_find_by_label(vf, VF_DEINTERLACE_LABEL)) {
        if (!enable)
            change_video_filters(mpctx, "del", VF_DEINTERLACE);
    } else {
        int arg = enable;
        if (vf->control(vf, VFCTRL_SET_DEINTERLACE, &arg) != CONTROL_OK)
            change_video_filters(mpctx, "add", VF_DEINTERLACE);
    }
}

static int mp_property_deinterlace(m_option_t *prop, int action,
                                   void *arg, MPContext *mpctx)
{
    if (!mpctx->sh_video || !mpctx->sh_video->vfilter)
        return M_PROPERTY_UNAVAILABLE;
    switch (action) {
    case M_PROPERTY_GET:
        *(int *)arg = get_deinterlacing(mpctx) > 0;
        return M_PROPERTY_OK;
    case M_PROPERTY_SET:
        set_deinterlacing(mpctx, *(int *)arg);
        return M_PROPERTY_OK;
    }
    return M_PROPERTY_NOT_IMPLEMENTED;
}

static int colormatrix_property_helper(m_option_t *prop, int action,
                                      void *arg, MPContext *mpctx)
{
    int r = mp_property_generic_option(prop, action, arg, mpctx);
    if (action == M_PROPERTY_SET) {
        if (mpctx->sh_video)
            set_video_colorspace(mpctx->sh_video);
    }
    return r;
}

static int mp_property_colormatrix(m_option_t *prop, int action, void *arg,
                                   MPContext *mpctx)
{
    if (action != M_PROPERTY_PRINT)
        return colormatrix_property_helper(prop, action, arg, mpctx);

    struct MPOpts *opts = &mpctx->opts;
    struct mp_csp_details actual = { .format = -1 };
    char *req_csp = mp_csp_names[opts->requested_colorspace];
    char *real_csp = NULL;
    if (mpctx->sh_video) {
        struct vf_instance *vf = mpctx->sh_video->vfilter;
        if (vf->control(vf, VFCTRL_GET_YUV_COLORSPACE, &actual) == true) {
            real_csp = mp_csp_names[actual.format];
        } else {
            real_csp = "Unknown";
        }
    }
    char *res;
    if (opts->requested_colorspace == MP_CSP_AUTO && real_csp) {
        // Caveat: doesn't handle the case when the autodetected colorspace
        // is different from the actual colorspace as used by the
        // VO - the OSD will display the VO colorspace without
        // indication that it doesn't match the requested colorspace.
        res = talloc_asprintf(NULL, "Auto (%s)", real_csp);
    } else if (opts->requested_colorspace == actual.format || !real_csp) {
        res = talloc_strdup(NULL, req_csp);
    } else
        res = talloc_asprintf(NULL, mp_gtext("%s, but %s used"),
                                req_csp, real_csp);
    *(char **)arg = res;
    return M_PROPERTY_OK;
}

static int levels_property_helper(int offset, m_option_t *prop, int action,
                                  void *arg, MPContext *mpctx)
{
    if (action != M_PROPERTY_PRINT)
        return colormatrix_property_helper(prop, action, arg, mpctx);

    struct m_option opt = {0};
    mp_property_generic_option(prop, M_PROPERTY_GET_TYPE, &opt, mpctx);
    assert(opt.type);

    int requested = 0;
    mp_property_generic_option(prop, M_PROPERTY_GET, &requested, mpctx);

    struct mp_csp_details actual = {0};
    int actual_level = -1;
    char *req_level = m_option_print(&opt, &requested);
    char *real_level = NULL;
    if (mpctx->sh_video) {
        struct vf_instance *vf = mpctx->sh_video->vfilter;
        if (vf->control(vf, VFCTRL_GET_YUV_COLORSPACE, &actual) == true) {
            actual_level = *(enum mp_csp_levels *)(((char *)&actual) + offset);
            real_level = m_option_print(&opt, &actual_level);
        } else {
            real_level = talloc_strdup(NULL, "Unknown");
        }
    }
    char *res;
    if (requested == MP_CSP_LEVELS_AUTO && real_level) {
        res = talloc_asprintf(NULL, "Auto (%s)", real_level);
    } else if (requested == actual_level || !real_level) {
        res = talloc_strdup(NULL, real_level);
    } else
        res = talloc_asprintf(NULL, mp_gtext("%s, but %s used"),
                                req_level, real_level);
    talloc_free(req_level);
    talloc_free(real_level);
    *(char **)arg = res;
    return M_PROPERTY_OK;
}

static int mp_property_colormatrix_input_range(m_option_t *prop, int action,
                                               void *arg, MPContext *mpctx)
{
    return levels_property_helper(offsetof(struct mp_csp_details, levels_in),
                                  prop, action, arg, mpctx);
}

static int mp_property_colormatrix_output_range(m_option_t *prop, int action,
                                                void *arg, MPContext *mpctx)
{
    return levels_property_helper(offsetof(struct mp_csp_details, levels_out),
                                  prop, action, arg, mpctx);
}

/// Panscan (RW)
static int mp_property_panscan(m_option_t *prop, int action, void *arg,
                               MPContext *mpctx)
{

    if (!mpctx->video_out
        || vo_control(mpctx->video_out, VOCTRL_GET_PANSCAN, NULL) != VO_TRUE)
        return M_PROPERTY_UNAVAILABLE;

    int r = mp_property_generic_option(prop, action, arg, mpctx);
    if (action == M_PROPERTY_SET)
        vo_control(mpctx->video_out, VOCTRL_SET_PANSCAN, NULL);
    return r;
}

/// Helper to set vo flags.
/** \ingroup PropertyImplHelper
 */
static int mp_property_vo_flag(m_option_t *prop, int action, void *arg,
                               int vo_ctrl, int *vo_var, MPContext *mpctx)
{

    if (!mpctx->video_out)
        return M_PROPERTY_UNAVAILABLE;

    if (action == M_PROPERTY_SET) {
        if (*vo_var == !!*(int *) arg)
            return M_PROPERTY_OK;
        if (mpctx->video_out->config_ok)
            vo_control(mpctx->video_out, vo_ctrl, 0);
        return M_PROPERTY_OK;
    }
    return mp_property_generic_option(prop, action, arg, mpctx);
}

/// Window always on top (RW)
static int mp_property_ontop(m_option_t *prop, int action, void *arg,
                             MPContext *mpctx)
{
    return mp_property_vo_flag(prop, action, arg, VOCTRL_ONTOP,
                               &mpctx->opts.vo.ontop, mpctx);
}

/// Show window borders (RW)
static int mp_property_border(m_option_t *prop, int action, void *arg,
                              MPContext *mpctx)
{
    return mp_property_vo_flag(prop, action, arg, VOCTRL_BORDER,
                               &mpctx->opts.vo.border, mpctx);
}

static int mp_property_framedrop(m_option_t *prop, int action,
                                 void *arg, MPContext *mpctx)
{
    if (!mpctx->sh_video)
        return M_PROPERTY_UNAVAILABLE;

    return mp_property_generic_option(prop, action, arg, mpctx);
}

/// Color settings, try to use vf/vo then fall back on TV. (RW)
static int mp_property_gamma(m_option_t *prop, int action, void *arg,
                             MPContext *mpctx)
{
    int *gamma = (int *)((char *)&mpctx->opts + prop->offset);
    int r, val;

    if (!mpctx->sh_video)
        return M_PROPERTY_UNAVAILABLE;

    if (gamma[0] == 1000) {
        gamma[0] = 0;
        get_video_colors(mpctx->sh_video, prop->name, gamma);
    }

    switch (action) {
    case M_PROPERTY_SET:
        *gamma = *(int *) arg;
        r = set_video_colors(mpctx->sh_video, prop->name, *gamma);
        if (r <= 0)
            break;
        return r;
    case M_PROPERTY_GET:
        if (get_video_colors(mpctx->sh_video, prop->name, &val) > 0) {
            *(int *)arg = val;
            return M_PROPERTY_OK;
        }
        break;
    default:
        return mp_property_generic_option(prop, action, arg, mpctx);
    }

#ifdef CONFIG_TV
    if (mpctx->sh_video->gsh->demuxer->type == DEMUXER_TYPE_TV) {
        int l = strlen(prop->name);
        char tv_prop[3 + l + 1];
        sprintf(tv_prop, "tv-%s", prop->name);
        return mp_property_do(tv_prop, action, arg, mpctx);
    }
#endif

    return M_PROPERTY_UNAVAILABLE;
}

/// Video codec tag (RO)
static int mp_property_video_format(m_option_t *prop, int action,
                                    void *arg, MPContext *mpctx)
{
    const char *c = mpctx->sh_video ? mpctx->sh_video->gsh->codec : NULL;
    return m_property_strdup_ro(prop, action, arg, c);
}

/// Video codec name (RO)
static int mp_property_video_codec(m_option_t *prop, int action,
                                   void *arg, MPContext *mpctx)
{
    const char *c = mpctx->sh_video ? mpctx->sh_video->gsh->decoder_desc : NULL;
    return m_property_strdup_ro(prop, action, arg, c);
}


/// Video bitrate (RO)
static int mp_property_video_bitrate(m_option_t *prop, int action,
                                     void *arg, MPContext *mpctx)
{
    if (!mpctx->sh_video)
        return M_PROPERTY_UNAVAILABLE;
    if (action == M_PROPERTY_PRINT) {
        *(char **)arg = format_bitrate(mpctx->sh_video->i_bps);
        return M_PROPERTY_OK;
    }
    return m_property_int_ro(prop, action, arg, mpctx->sh_video->i_bps);
}

/// Video display width (RO)
static int mp_property_width(m_option_t *prop, int action, void *arg,
                             MPContext *mpctx)
{
    if (!mpctx->sh_video)
        return M_PROPERTY_UNAVAILABLE;
    return m_property_int_ro(prop, action, arg, mpctx->sh_video->disp_w);
}

/// Video display height (RO)
static int mp_property_height(m_option_t *prop, int action, void *arg,
                              MPContext *mpctx)
{
    if (!mpctx->sh_video)
        return M_PROPERTY_UNAVAILABLE;
    return m_property_int_ro(prop, action, arg, mpctx->sh_video->disp_h);
}

static int property_vo_wh(m_option_t *prop, int action, void *arg,
                          MPContext *mpctx, bool get_w)
{
    struct vo *vo = mpctx->video_out;
    if (!mpctx->sh_video && !vo || !vo->hasframe)
        return M_PROPERTY_UNAVAILABLE;
    return m_property_int_ro(prop, action, arg,
                             get_w ? vo->aspdat.prew : vo->aspdat.preh);
}

static int mp_property_dwidth(m_option_t *prop, int action, void *arg,
                                MPContext *mpctx)
{
    return property_vo_wh(prop, action, arg, mpctx, true);
}

static int mp_property_dheight(m_option_t *prop, int action, void *arg,
                                 MPContext *mpctx)
{
    return property_vo_wh(prop, action, arg, mpctx, false);
}

/// Video fps (RO)
static int mp_property_fps(m_option_t *prop, int action, void *arg,
                           MPContext *mpctx)
{
    if (!mpctx->sh_video)
        return M_PROPERTY_UNAVAILABLE;
    return m_property_float_ro(prop, action, arg, mpctx->sh_video->fps);
}

/// Video aspect (RO)
static int mp_property_aspect(m_option_t *prop, int action, void *arg,
                              MPContext *mpctx)
{
    if (!mpctx->sh_video)
        return M_PROPERTY_UNAVAILABLE;
    switch (action) {
    case M_PROPERTY_SET: {
        float f = *(float *)arg;
        if (f < 0.1)
            f = (float)mpctx->sh_video->disp_w / mpctx->sh_video->disp_h;
        mpctx->opts.movie_aspect = f;
        video_reinit_vo(mpctx->sh_video);
        return M_PROPERTY_OK;
    }
    case M_PROPERTY_GET:
        *(float *)arg = mpctx->sh_video->aspect;
        return M_PROPERTY_OK;
    }
    return M_PROPERTY_NOT_IMPLEMENTED;
}

// For OSD and subtitle related properties using the generic option bridge.
// - Fail as unavailable if no video is active
// - Trigger OSD state update when property is set
static int property_osd_helper(m_option_t *prop, int action, void *arg,
                               MPContext *mpctx)
{
    if (!mpctx->sh_video)
        return M_PROPERTY_UNAVAILABLE;
    if (action == M_PROPERTY_SET)
        osd_changed_all(mpctx->osd);
    return mp_property_generic_option(prop, action, arg, mpctx);
}

/// Selected subtitles (RW)
static int mp_property_sub(m_option_t *prop, int action, void *arg,
                           MPContext *mpctx)
{
    return property_switch_track(prop, action, arg, mpctx, STREAM_SUB);
}

/// Subtitle delay (RW)
static int mp_property_sub_delay(m_option_t *prop, int action, void *arg,
                                 MPContext *mpctx)
{
    struct MPOpts *opts = &mpctx->opts;
    if (!mpctx->sh_video)
        return M_PROPERTY_UNAVAILABLE;
    switch (action) {
    case M_PROPERTY_PRINT:
        *(char **)arg = format_delay(opts->sub_delay);
        return M_PROPERTY_OK;
    }
    return mp_property_generic_option(prop, action, arg, mpctx);
}

static int mp_property_sub_pos(m_option_t *prop, int action, void *arg,
                               MPContext *mpctx)
{
    struct MPOpts *opts = &mpctx->opts;
    if (!mpctx->sh_video)
        return M_PROPERTY_UNAVAILABLE;
    if (action == M_PROPERTY_PRINT) {
        *(char **)arg = talloc_asprintf(NULL, "%d/100", opts->sub_pos);
        return M_PROPERTY_OK;
    }
    return property_osd_helper(prop, action, arg, mpctx);
}

#ifdef CONFIG_TV

static tvi_handle_t *get_tvh(struct MPContext *mpctx)
{
    if (!(mpctx->master_demuxer && mpctx->master_demuxer->type == DEMUXER_TYPE_TV))
        return NULL;
    return mpctx->master_demuxer->priv;
}

/// TV color settings (RW)
static int mp_property_tv_color(m_option_t *prop, int action, void *arg,
                                MPContext *mpctx)
{
    tvi_handle_t *tvh = get_tvh(mpctx);
    if (!tvh)
        return M_PROPERTY_UNAVAILABLE;

    switch (action) {
    case M_PROPERTY_SET:
        return tv_set_color_options(tvh, prop->offset, *(int *) arg);
    case M_PROPERTY_GET:
        return tv_get_color_options(tvh, prop->offset, arg);
    }
    return M_PROPERTY_NOT_IMPLEMENTED;
}

#endif

static int count_playlist_pos(struct playlist *pl, struct playlist_entry *e)
{
    struct playlist_entry *cur = pl->first;
    int pos = 0;
    if (!e)
        return -1;
    while (cur && cur != e) {
        cur = cur->next;
        pos++;
    }
    return cur == e ? pos : -1;
}

static int mp_property_playlist_pos(m_option_t *prop, int action, void *arg,
                                    MPContext *mpctx)
{
    if (action == M_PROPERTY_GET) {
        struct playlist *pl = mpctx->playlist;
        int pos = count_playlist_pos(pl, pl->current);
        if (pos < 0)
            return M_PROPERTY_UNAVAILABLE;
        *(int *)arg = pos;
        return M_PROPERTY_OK;
    }
    return M_PROPERTY_NOT_IMPLEMENTED;
}

static int mp_property_playlist_count(m_option_t *prop, int action, void *arg,
                                      MPContext *mpctx)
{
    if (action == M_PROPERTY_GET) {
        struct playlist *pl = mpctx->playlist;
        *(int *)arg = count_playlist_pos(pl, pl->last) + 1;
        return M_PROPERTY_OK;
    }
    return M_PROPERTY_NOT_IMPLEMENTED;
}

static int mp_property_playlist(m_option_t *prop, int action, void *arg,
                                MPContext *mpctx)
{
    if (action == M_PROPERTY_GET) {
        char *res = talloc_strdup(NULL, "");

        for (struct playlist_entry *e = mpctx->playlist->first; e; e = e->next)
        {
            if (mpctx->playlist->current == e) {
                res = talloc_asprintf_append(res, "> %s <\n", e->filename);
            } else {
                res = talloc_asprintf_append(res, "%s\n", e->filename);
            }
        }

        *(char **)arg = res;
        return M_PROPERTY_OK;
    }
    return M_PROPERTY_NOT_IMPLEMENTED;
}

static int mp_property_alias(m_option_t *prop, int action, void *arg,
                             MPContext *mpctx)
{
    const char *real_property = prop->priv;
    int r = mp_property_do(real_property, action, arg, mpctx);
    if (action == M_PROPERTY_GET_TYPE && r >= 0) {
        // Fix the property name
        struct m_option *type = arg;
        type->name = prop->name;
    }
    return r;
}

// Use option-to-property-bridge. (The property and option have the same names.)
#define M_OPTION_PROPERTY(name) \
    {(name), mp_property_generic_option, &m_option_type_dummy, 0, 0, 0, (name)}

// OPTION_PROPERTY(), but with a custom property handler. The custom handler
// must let unknown operations fall back to mp_property_generic_option().
#define M_OPTION_PROPERTY_CUSTOM(name, handler) \
    {(name), (handler), &m_option_type_dummy, 0, 0, 0, (name)}
#define M_OPTION_PROPERTY_CUSTOM_(name, handler, ...) \
    {(name), (handler), &m_option_type_dummy, 0, 0, 0, (name), __VA_ARGS__}

// Redirect a property name to another
#define M_PROPERTY_ALIAS(name, real_property) \
    {(name), mp_property_alias, &m_option_type_dummy, 0, 0, 0, (real_property)}

/// All properties available in MPlayer.
/** \ingroup Properties
 */
static const m_option_t mp_properties[] = {
    // General
    M_OPTION_PROPERTY("osd-level"),
    M_OPTION_PROPERTY_CUSTOM("osd-scale", property_osd_helper),
    M_OPTION_PROPERTY("loop"),
    M_OPTION_PROPERTY_CUSTOM("speed", mp_property_playback_speed),
    { "filename", mp_property_filename, CONF_TYPE_STRING,
      0, 0, 0, NULL },
    { "path", mp_property_path, CONF_TYPE_STRING,
      0, 0, 0, NULL },
    { "media-title", mp_property_media_title, CONF_TYPE_STRING,
      0, 0, 0, NULL },
    { "stream-path", mp_property_stream_path, CONF_TYPE_STRING,
      0, 0, 0, NULL },
    M_OPTION_PROPERTY_CUSTOM("stream-capture", mp_property_stream_capture),
    { "demuxer", mp_property_demuxer, CONF_TYPE_STRING,
      0, 0, 0, NULL },
    { "stream-pos", mp_property_stream_pos, CONF_TYPE_INT64,
      M_OPT_MIN, 0, 0, NULL },
    { "stream-start", mp_property_stream_start, CONF_TYPE_INT64,
      M_OPT_MIN, 0, 0, NULL },
    { "stream-end", mp_property_stream_end, CONF_TYPE_INT64,
      M_OPT_MIN, 0, 0, NULL },
    { "stream-length", mp_property_stream_length, CONF_TYPE_INT64,
      M_OPT_MIN, 0, 0, NULL },
    { "stream-time-pos", mp_property_stream_time_pos, CONF_TYPE_TIME,
      M_OPT_MIN, 0, 0, NULL },
    { "length", mp_property_length, CONF_TYPE_TIME,
      M_OPT_MIN, 0, 0, NULL },
    { "avsync", mp_property_avsync, CONF_TYPE_DOUBLE },
    { "percent-pos", mp_property_percent_pos, CONF_TYPE_INT,
      M_OPT_RANGE, 0, 100, NULL },
    { "ratio-pos", mp_property_ratio_pos, CONF_TYPE_DOUBLE,
      M_OPT_RANGE, 0, 1, NULL },
    { "time-pos", mp_property_time_pos, CONF_TYPE_TIME,
      M_OPT_MIN, 0, 0, NULL },
    { "time-remaining", mp_property_remaining, CONF_TYPE_TIME },
    { "chapter", mp_property_chapter, CONF_TYPE_INT,
      M_OPT_MIN, 0, 0, NULL },
    M_OPTION_PROPERTY_CUSTOM("edition", mp_property_edition),
    { "titles", mp_property_titles, CONF_TYPE_INT,
      0, 0, 0, NULL },
    { "chapters", mp_property_chapters, CONF_TYPE_INT,
      0, 0, 0, NULL },
    { "editions", mp_property_editions, CONF_TYPE_INT },
    { "angle", mp_property_angle, &m_option_type_dummy },
    { "metadata", mp_property_metadata, CONF_TYPE_STRING_LIST,
      0, 0, 0, NULL },
    M_OPTION_PROPERTY_CUSTOM("pause", mp_property_pause),
    { "cache", mp_property_cache, CONF_TYPE_INT },
    M_OPTION_PROPERTY("pts-association-mode"),
    M_OPTION_PROPERTY("hr-seek"),
    { "clock", mp_property_clock, CONF_TYPE_STRING,
      0, 0, 0, NULL },

    { "chapter-list", mp_property_list_chapters, CONF_TYPE_STRING },
    { "track-list", property_list_tracks, CONF_TYPE_STRING },
    { "playlist", mp_property_playlist, CONF_TYPE_STRING },

    { "playlist-pos", mp_property_playlist_pos, CONF_TYPE_INT },
    { "playlist-count", mp_property_playlist_count, CONF_TYPE_INT },

    { "chapter-list", mp_property_list_chapters, CONF_TYPE_STRING },
    { "track-list", property_list_tracks, CONF_TYPE_STRING },
    { "playlist", mp_property_playlist, CONF_TYPE_STRING },

    // Audio
    { "volume", mp_property_volume, CONF_TYPE_FLOAT,
      M_OPT_RANGE, 0, 100, NULL },
    { "mute", mp_property_mute, CONF_TYPE_FLAG,
      M_OPT_RANGE, 0, 1, NULL },
    M_OPTION_PROPERTY_CUSTOM("audio-delay", mp_property_audio_delay),
    { "audio-format", mp_property_audio_format, CONF_TYPE_STRING,
      0, 0, 0, NULL },
    { "audio-codec", mp_property_audio_codec, CONF_TYPE_STRING,
      0, 0, 0, NULL },
    { "audio-bitrate", mp_property_audio_bitrate, CONF_TYPE_INT,
      0, 0, 0, NULL },
    { "samplerate", mp_property_samplerate, CONF_TYPE_INT,
      0, 0, 0, NULL },
    { "channels", mp_property_channels, CONF_TYPE_INT,
      0, 0, 0, NULL },
    M_OPTION_PROPERTY_CUSTOM("aid", mp_property_audio),
    { "balance", mp_property_balance, CONF_TYPE_FLOAT,
      M_OPT_RANGE, -1, 1, NULL },

    // Video
    M_OPTION_PROPERTY_CUSTOM("fullscreen", mp_property_fullscreen),
    { "deinterlace", mp_property_deinterlace, CONF_TYPE_FLAG,
      M_OPT_RANGE, 0, 1, NULL },
    M_OPTION_PROPERTY_CUSTOM("colormatrix", mp_property_colormatrix),
    M_OPTION_PROPERTY_CUSTOM("colormatrix-input-range",
                             mp_property_colormatrix_input_range),
    M_OPTION_PROPERTY_CUSTOM("colormatrix-output-range",
                             mp_property_colormatrix_output_range),
    M_OPTION_PROPERTY_CUSTOM("ontop", mp_property_ontop),
    M_OPTION_PROPERTY_CUSTOM("border", mp_property_border),
    M_OPTION_PROPERTY_CUSTOM("framedrop", mp_property_framedrop),
    M_OPTION_PROPERTY_CUSTOM_("gamma", mp_property_gamma,
                    .offset = offsetof(struct MPOpts, gamma_gamma)),
    M_OPTION_PROPERTY_CUSTOM_("brightness", mp_property_gamma,
                    .offset = offsetof(struct MPOpts, gamma_brightness)),
    M_OPTION_PROPERTY_CUSTOM_("contrast", mp_property_gamma,
                    .offset = offsetof(struct MPOpts, gamma_contrast)),
    M_OPTION_PROPERTY_CUSTOM_("saturation", mp_property_gamma,
                    .offset = offsetof(struct MPOpts, gamma_saturation)),
    M_OPTION_PROPERTY_CUSTOM_("hue", mp_property_gamma,
                    .offset = offsetof(struct MPOpts, gamma_hue)),
    M_OPTION_PROPERTY_CUSTOM("panscan", mp_property_panscan),
    { "video-format", mp_property_video_format, CONF_TYPE_STRING,
      0, 0, 0, NULL },
    { "video-codec", mp_property_video_codec, CONF_TYPE_STRING,
      0, 0, 0, NULL },
    { "video-bitrate", mp_property_video_bitrate, CONF_TYPE_INT,
      0, 0, 0, NULL },
    { "width", mp_property_width, CONF_TYPE_INT,
      0, 0, 0, NULL },
    { "height", mp_property_height, CONF_TYPE_INT,
      0, 0, 0, NULL },
    { "dwidth", mp_property_dwidth, CONF_TYPE_INT },
    { "dheight", mp_property_dheight, CONF_TYPE_INT },
    { "fps", mp_property_fps, CONF_TYPE_FLOAT,
      0, 0, 0, NULL },
    { "aspect", mp_property_aspect, CONF_TYPE_FLOAT,
      CONF_RANGE, 0, 10, NULL },
    M_OPTION_PROPERTY_CUSTOM("vid", mp_property_video),
    { "program", mp_property_program, CONF_TYPE_INT,
      CONF_RANGE, -1, 65535, NULL },

    // Subs
    M_OPTION_PROPERTY_CUSTOM("sid", mp_property_sub),
    M_OPTION_PROPERTY_CUSTOM("sub-delay", mp_property_sub_delay),
    M_OPTION_PROPERTY_CUSTOM("sub-pos", mp_property_sub_pos),
    M_OPTION_PROPERTY_CUSTOM("sub-visibility", property_osd_helper),
    M_OPTION_PROPERTY_CUSTOM("sub-forced-only", property_osd_helper),
    M_OPTION_PROPERTY_CUSTOM("sub-scale", property_osd_helper),
#ifdef CONFIG_ASS
    M_OPTION_PROPERTY_CUSTOM("ass-use-margins", property_osd_helper),
    M_OPTION_PROPERTY_CUSTOM("ass-vsfilter-aspect-compat", property_osd_helper),
    M_OPTION_PROPERTY_CUSTOM("ass-style-override", property_osd_helper),
#endif

#ifdef CONFIG_TV
    { "tv-brightness", mp_property_tv_color, CONF_TYPE_INT,
      M_OPT_RANGE, -100, 100, .offset = TV_COLOR_BRIGHTNESS },
    { "tv-contrast", mp_property_tv_color, CONF_TYPE_INT,
      M_OPT_RANGE, -100, 100, .offset = TV_COLOR_CONTRAST },
    { "tv-saturation", mp_property_tv_color, CONF_TYPE_INT,
      M_OPT_RANGE, -100, 100, .offset = TV_COLOR_SATURATION },
    { "tv-hue", mp_property_tv_color, CONF_TYPE_INT,
      M_OPT_RANGE, -100, 100, .offset = TV_COLOR_HUE },
#endif

    M_PROPERTY_ALIAS("video", "vid"),
    M_PROPERTY_ALIAS("audio", "aid"),
    M_PROPERTY_ALIAS("sub", "sid"),

    {0},
};

const struct m_option *mp_get_property_list(void)
{
    return mp_properties;
}

int mp_property_do(const char *name, int action, void *val,
                   struct MPContext *ctx)
{
    return m_property_do(mp_properties, name, action, val, ctx);
}

char *mp_property_expand_string(struct MPContext *mpctx, char *str)
{
    return m_properties_expand_string(mp_properties, str, mpctx);
}

void property_print_help(void)
{
    m_properties_print_help_list(mp_properties);
}


/* List of default ways to show a property on OSD.
 *
 * If osd_progbar is set, a bar showing the current position between min/max
 * values of the property is shown. In this case osd_msg is only used for
 * terminal output if there is no video; it'll be a label shown together with
 * percentage.
 */
static struct property_osd_display {
    // property name
    const char *name;
    // name used on OSD
    const char *osd_name;
    // progressbar type
    int osd_progbar;
    // osd msg id if it must be shared
    int osd_id;
    // Needs special ways to display the new value (seeks are delayed)
    int seek_msg, seek_bar;
} property_osd_display[] = {
    // general
    { "loop", _("Loop") },
    { "chapter", .seek_msg = OSD_SEEK_INFO_CHAPTER_TEXT,
                 .seek_bar = OSD_SEEK_INFO_BAR },
    { "edition", .seek_msg = OSD_SEEK_INFO_EDITION },
    { "pts-association-mode", "PTS association mode" },
    { "hr-seek", "hr-seek" },
    { "speed", _("Speed") },
    { "clock", _("Clock") },
    // audio
    { "volume", _("Volume"), .osd_progbar = OSD_VOLUME },
    { "mute", _("Mute") },
    { "audio-delay", _("A-V delay") },
    { "audio", _("Audio") },
    { "balance", _("Balance"), .osd_progbar = OSD_BALANCE },
    // video
    { "panscan", _("Panscan"), .osd_progbar = OSD_PANSCAN },
    { "ontop", _("Stay on top") },
    { "border", _("Border") },
    { "framedrop", _("Framedrop") },
    { "deinterlace", _("Deinterlace") },
    { "colormatrix", _("YUV colormatrix") },
    { "colormatrix-input-range", _("YUV input range") },
    { "colormatrix-output-range", _("RGB output range") },
    { "gamma", _("Gamma"), .osd_progbar = OSD_BRIGHTNESS },
    { "brightness", _("Brightness"), .osd_progbar = OSD_BRIGHTNESS },
    { "contrast", _("Contrast"), .osd_progbar = OSD_CONTRAST },
    { "saturation", _("Saturation"), .osd_progbar = OSD_SATURATION },
    { "hue", _("Hue"), .osd_progbar = OSD_HUE },
    { "angle", _("Angle") },
    // subs
    { "sub", _("Subtitles") },
    { "sub-pos", _("Sub position") },
    { "sub-delay", _("Sub delay"), .osd_id = OSD_MSG_SUB_DELAY },
    { "sub-visibility", _("Subtitles") },
    { "sub-forced-only", _("Forced sub only") },
    { "sub-scale", _("Sub Scale")},
    { "ass-vsfilter-aspect-compat", _("Subtitle VSFilter aspect compat")},
    { "ass-style-override", _("ASS subtitle style override")},
#ifdef CONFIG_TV
    { "tv-brightness", _("Brightness"), .osd_progbar = OSD_BRIGHTNESS },
    { "tv-hue", _("Hue"), .osd_progbar = OSD_HUE},
    { "tv-saturation", _("Saturation"), .osd_progbar = OSD_SATURATION },
    { "tv-contrast", _("Contrast"), .osd_progbar = OSD_CONTRAST },
#endif
    {0}
};

static void show_property_osd(MPContext *mpctx, const char *pname,
                              enum mp_on_osd osd_mode)
{
    struct MPOpts *opts = &mpctx->opts;
    struct m_option prop = {0};
    struct property_osd_display *p;

    if (mp_property_do(pname, M_PROPERTY_GET_TYPE, &prop, mpctx) <= 0)
        return;

    int osd_progbar = 0;
    const char *osd_name = NULL;

    // look for the command
    for (p = property_osd_display; p->name; p++) {
        if (!strcmp(p->name, prop.name)) {
            osd_progbar = p->seek_bar ? 1 : p->osd_progbar;
            osd_name = p->seek_msg ? "" : mp_gtext(p->osd_name);
            break;
        }
    }
    if (!p->name)
        p = NULL;

    if (osd_mode != MP_ON_OSD_AUTO) {
        osd_name = osd_name ? osd_name : prop.name;
        if (!(osd_mode & MP_ON_OSD_MSG))
            osd_name = NULL;
        osd_progbar = osd_progbar ? osd_progbar : ' ';
        if (!(osd_mode & MP_ON_OSD_BAR))
            osd_progbar = 0;
    }

    if (p && (p->seek_msg || p->seek_bar)) {
        mpctx->add_osd_seek_info |=
            (osd_name ? p->seek_msg : 0) | (osd_progbar ? p->seek_bar : 0);
        return;
    }

    if (osd_progbar && (prop.flags & CONF_RANGE) == CONF_RANGE) {
        bool ok = false;
        if (prop.type == CONF_TYPE_INT) {
            int i;
            ok = mp_property_do(prop.name, M_PROPERTY_GET, &i, mpctx) > 0;
            if (ok)
                set_osd_bar(mpctx, osd_progbar, osd_name, prop.min, prop.max, i);
        } else if (prop.type == CONF_TYPE_FLOAT) {
            float f;
            ok = mp_property_do(prop.name, M_PROPERTY_GET, &f, mpctx) > 0;
            if (ok)
                set_osd_bar(mpctx, osd_progbar, osd_name, prop.min, prop.max, f);
        }
        if (ok && osd_mode == MP_ON_OSD_AUTO && opts->osd_bar_visible)
            return;
    }

    if (osd_name) {
        char *val = NULL;
        int r = mp_property_do(prop.name, M_PROPERTY_PRINT, &val, mpctx);
        if (r == M_PROPERTY_UNAVAILABLE) {
            set_osd_tmsg(mpctx, OSD_MSG_TEXT, 1, opts->osd_duration,
                         "%s: (unavailable)", osd_name);
        } else if (r >= 0 && val) {
            int osd_id = 0;
            if (p) {
                int index = p - property_osd_display;
                osd_id = p->osd_id ? p->osd_id : OSD_MSG_PROPERTY + index;
            }
            set_osd_tmsg(mpctx, osd_id, 1, opts->osd_duration,
                         "%s: %s", osd_name, val);
            talloc_free(val);
        }
    }
}

static const char *property_error_string(int error_value)
{
    switch (error_value) {
    case M_PROPERTY_ERROR:
        return "ERROR";
    case M_PROPERTY_UNAVAILABLE:
        return "PROPERTY_UNAVAILABLE";
    case M_PROPERTY_NOT_IMPLEMENTED:
        return "NOT_IMPLEMENTED";
    case M_PROPERTY_UNKNOWN:
        return "PROPERTY_UNKNOWN";
    }
    return "UNKNOWN";
}

static void change_video_filters(MPContext *mpctx, const char *cmd,
                                 const char *arg)
{
    struct MPOpts *opts = &mpctx->opts;
    struct m_config *conf = mpctx->mconfig;
    struct m_obj_settings *old_vf_settings = NULL;
    bool success = false;
    bool need_refresh = false;
    double refresh_pts = mpctx->last_vo_pts;

    // The option parser is used to modify the filter list itself.
    char optname[20];
    snprintf(optname, sizeof(optname), "vf-%s", cmd);
    const struct m_option *type = m_config_get_option(conf, bstr0(optname));

    // Backup old settings, in case it fails
    m_option_copy(type, &old_vf_settings, &opts->vf_settings);

    if (m_config_set_option0(conf, optname, arg) >= 0) {
        need_refresh = true;
        success = reinit_video_filters(mpctx) >= 0;
    }

    if (!success) {
        m_option_copy(type, &opts->vf_settings, &old_vf_settings);
        if (need_refresh)
            reinit_video_filters(mpctx);
    }
    m_option_free(type, &old_vf_settings);

    // Try to refresh the video by doing a precise seek to the currently
    // displayed frame.
    if (need_refresh && opts->pause)
        queue_seek(mpctx, MPSEEK_ABSOLUTE, refresh_pts, 1);
}

void run_command(MPContext *mpctx, mp_cmd_t *cmd)
{
    struct MPOpts *opts = &mpctx->opts;
    sh_audio_t *const sh_audio = mpctx->sh_audio;
    sh_video_t *const sh_video = mpctx->sh_video;
    int osd_duration = opts->osd_duration;
    bool auto_osd = cmd->on_osd == MP_ON_OSD_AUTO;
    bool msg_osd = auto_osd || (cmd->on_osd & MP_ON_OSD_MSG);
    bool bar_osd = auto_osd || (cmd->on_osd & MP_ON_OSD_BAR);
    int osdl = msg_osd ? 1 : OSD_LEVEL_INVISIBLE;

    if (!cmd->raw_args) {
        for (int n = 0; n < cmd->nargs; n++) {
            if (cmd->args[n].type.type == CONF_TYPE_STRING) {
                cmd->args[n].v.s =
                    mp_property_expand_string(mpctx, cmd->args[n].v.s);
                if (!cmd->args[n].v.s)
                    return;
                talloc_steal(cmd, cmd->args[n].v.s);
            }
        }
    }

    switch (cmd->id) {
    case MP_CMD_SEEK: {
        double v = cmd->args[0].v.d;
        int abs = cmd->args[1].v.i;
        int exact = cmd->args[2].v.i;
        if (abs == 2) {   // Absolute seek to a timestamp in seconds
            queue_seek(mpctx, MPSEEK_ABSOLUTE, v, exact);
            set_osd_function(mpctx,
                             v > get_current_time(mpctx) ? OSD_FFW : OSD_REW);
        } else if (abs) {           /* Absolute seek by percentage */
            queue_seek(mpctx, MPSEEK_FACTOR, v / 100.0, exact);
            set_osd_function(mpctx, OSD_FFW); // Direction isn't set correctly
        } else {
            queue_seek(mpctx, MPSEEK_RELATIVE, v, exact);
            set_osd_function(mpctx, (v > 0) ? OSD_FFW : OSD_REW);
        }
        if (bar_osd)
            mpctx->add_osd_seek_info |= OSD_SEEK_INFO_BAR;
        if (msg_osd && !(auto_osd && opts->osd_bar_visible))
            mpctx->add_osd_seek_info |= OSD_SEEK_INFO_TEXT;
        break;
    }

    case MP_CMD_SET: {
        int r = mp_property_do(cmd->args[0].v.s, M_PROPERTY_SET_STRING,
                               cmd->args[1].v.s, mpctx);
        if (r == M_PROPERTY_OK || r == M_PROPERTY_UNAVAILABLE) {
            show_property_osd(mpctx, cmd->args[0].v.s, cmd->on_osd);
        } else if (r == M_PROPERTY_UNKNOWN) {
            mp_msg(MSGT_CPLAYER, MSGL_WARN,
                   "Unknown property: '%s'\n", cmd->args[0].v.s);
        } else if (r <= 0) {
            mp_msg(MSGT_CPLAYER, MSGL_WARN,
                   "Failed to set property '%s' to '%s'.\n",
                   cmd->args[0].v.s, cmd->args[1].v.s);
        }
        break;
    }

    case MP_CMD_ADD:
    case MP_CMD_CYCLE:
    {
        struct m_property_switch_arg s = {
            .inc = 1,
            .wrap = cmd->id == MP_CMD_CYCLE,
        };
        if (cmd->args[1].v.f)
            s.inc = cmd->args[1].v.f;
        int r = mp_property_do(cmd->args[0].v.s, M_PROPERTY_SWITCH, &s, mpctx);
        if (r == M_PROPERTY_OK || r == M_PROPERTY_UNAVAILABLE) {
            show_property_osd(mpctx, cmd->args[0].v.s, cmd->on_osd);
        } else if (r == M_PROPERTY_UNKNOWN) {
            mp_msg(MSGT_CPLAYER, MSGL_WARN,
                   "Unknown property: '%s'\n", cmd->args[0].v.s);
        } else if (r <= 0) {
            mp_msg(MSGT_CPLAYER, MSGL_WARN,
                   "Failed to increment property '%s' by %g.\n",
                   cmd->args[0].v.s, s.inc);
        }
        break;
    }

    case MP_CMD_GET_PROPERTY: {
        char *tmp;
        int r = mp_property_do(cmd->args[0].v.s, M_PROPERTY_GET_STRING,
                               &tmp, mpctx);
        if (r <= 0) {
            mp_msg(MSGT_CPLAYER, MSGL_WARN,
                   "Failed to get value of property '%s'.\n",
                   cmd->args[0].v.s);
            mp_msg(MSGT_GLOBAL, MSGL_INFO, "ANS_ERROR=%s\n",
                   property_error_string(r));
            break;
        }
        mp_msg(MSGT_GLOBAL, MSGL_INFO, "ANS_%s=%s\n",
               cmd->args[0].v.s, tmp);
        talloc_free(tmp);
        break;
    }

    case MP_CMD_SPEED_MULT: {
        float v = cmd->args[0].v.f;
        v *= mpctx->opts.playback_speed;
        mp_property_do("speed", M_PROPERTY_SET, &v, mpctx);
        show_property_osd(mpctx, "speed", cmd->on_osd);
        break;
    }

    case MP_CMD_FRAME_STEP:
        add_step_frame(mpctx, 1);
        break;

    case MP_CMD_FRAME_BACK_STEP:
        add_step_frame(mpctx, -1);
        break;

    case MP_CMD_QUIT:
        mpctx->stop_play = PT_QUIT;
        mpctx->quit_player_rc = cmd->args[0].v.i;
        break;

    case MP_CMD_QUIT_WATCH_LATER:
        mp_write_watch_later_conf(mpctx);
        mpctx->stop_play = PT_QUIT;
        mpctx->quit_player_rc = 0;
        break;

    case MP_CMD_PLAYLIST_NEXT:
    case MP_CMD_PLAYLIST_PREV:
    {
        int dir = cmd->id == MP_CMD_PLAYLIST_PREV ? -1 : +1;
        int force = cmd->args[0].v.i;

        struct playlist_entry *e = mp_next_file(mpctx, dir);
        if (!e && !force)
            break;
        mpctx->playlist->current = e;
        mpctx->playlist->current_was_replaced = false;
        mpctx->stop_play = PT_CURRENT_ENTRY;
        break;
    }

    case MP_CMD_SUB_STEP:
#ifdef CONFIG_ASS
        if (mpctx->osd->dec_sub) {
            int movement = cmd->args[0].v.i;
            struct ass_track *ass_track = sub_get_ass_track(mpctx->osd->dec_sub);
            if (ass_track) {
                set_osd_tmsg(mpctx, OSD_MSG_SUB_DELAY, osdl, osd_duration,
                             "Sub delay: %d ms", ROUND(opts->sub_delay * 1000));
                double cur = (mpctx->video_pts + opts->sub_delay) * 1000 + .5;
                opts->sub_delay += ass_step_sub(ass_track, cur, movement) / 1000.;
            }
        }
#endif
        break;

    case MP_CMD_OSD: {
        int v = cmd->args[0].v.i;
        int max = (opts->term_osd
                   && !sh_video) ? MAX_TERM_OSD_LEVEL : MAX_OSD_LEVEL;
        if (opts->osd_level > max)
            opts->osd_level = max;
        if (v < 0)
            opts->osd_level = (opts->osd_level + 1) % (max + 1);
        else
            opts->osd_level = v > max ? max : v;
        if (msg_osd && opts->osd_level <= 1)
            set_osd_tmsg(mpctx, OSD_MSG_OSD_STATUS, 0, osd_duration,
                         "OSD: %s", opts->osd_level ? "yes" : "no");
        else
            rm_osd_msg(mpctx, OSD_MSG_OSD_STATUS);
        break;
    }

    case MP_CMD_PRINT_TEXT: {
        mp_msg(MSGT_GLOBAL, MSGL_INFO, "%s\n", cmd->args[0].v.s);
        break;
    }

    case MP_CMD_SHOW_TEXT: {
        // if no argument supplied use default osd_duration, else <arg> ms.
        set_osd_msg(mpctx, OSD_MSG_TEXT, cmd->args[2].v.i,
                    (cmd->args[1].v.i < 0 ? osd_duration : cmd->args[1].v.i),
                    "%s", cmd->args[0].v.s);
        break;
    }

    case MP_CMD_LOADFILE: {
        char *filename = cmd->args[0].v.s;
        bool append = cmd->args[1].v.i;

        if (!append)
            playlist_clear(mpctx->playlist);

        playlist_add(mpctx->playlist, playlist_entry_new(filename));

        if (!append) {
            mpctx->playlist->current = mpctx->playlist->first;
            mpctx->playlist->current_was_replaced = false;
            mpctx->stop_play = PT_CURRENT_ENTRY;
        }
        break;
    }

    case MP_CMD_LOADLIST: {
        char *filename = cmd->args[0].v.s;
        bool append = cmd->args[1].v.i;
        struct playlist *pl = playlist_parse_file(filename);
        if (pl) {
            if (!append)
                playlist_clear(mpctx->playlist);
            playlist_transfer_entries(mpctx->playlist, pl);
            talloc_free(pl);

            if (!append) {
                mpctx->playlist->current = mpctx->playlist->first;
                mpctx->stop_play = PT_CURRENT_ENTRY;
            }
        } else {
            mp_tmsg(MSGT_CPLAYER, MSGL_ERR,
                    "\nUnable to load playlist %s.\n", filename);
        }
        break;
    }

    case MP_CMD_PLAYLIST_CLEAR: {
        // Supposed to clear the playlist, except the currently played item.
        if (mpctx->playlist->current_was_replaced)
            mpctx->playlist->current = NULL;
        while (mpctx->playlist->first) {
            struct playlist_entry *e = mpctx->playlist->first;
            if (e == mpctx->playlist->current) {
                e = e->next;
                if (!e)
                    break;
            }
            playlist_remove(mpctx->playlist, e);
        }
        break;
    }

    case MP_CMD_STOP:
        // Go back to the starting point.
        mpctx->stop_play = PT_STOP;
        break;

    case MP_CMD_SHOW_PROGRESS:
        mpctx->add_osd_seek_info |=
                (msg_osd ? OSD_SEEK_INFO_TEXT : 0) |
                (bar_osd ? OSD_SEEK_INFO_BAR : 0);
        break;

#ifdef CONFIG_RADIO
    case MP_CMD_RADIO_STEP_CHANNEL:
        if (mpctx->stream && mpctx->stream->type == STREAMTYPE_RADIO) {
            int v = cmd->args[0].v.i;
            if (v > 0)
                radio_step_channel(mpctx->stream, RADIO_CHANNEL_HIGHER);
            else
                radio_step_channel(mpctx->stream, RADIO_CHANNEL_LOWER);
            if (radio_get_channel_name(mpctx->stream)) {
                set_osd_tmsg(OSD_MSG_RADIO_CHANNEL, osdl, osd_duration,
                             "Channel: %s",
                             radio_get_channel_name(mpctx->stream));
            }
        }
        break;

    case MP_CMD_RADIO_SET_CHANNEL:
        if (mpctx->stream && mpctx->stream->type == STREAMTYPE_RADIO) {
            radio_set_channel(mpctx->stream, cmd->args[0].v.s);
            if (radio_get_channel_name(mpctx->stream)) {
                set_osd_tmsg(OSD_MSG_RADIO_CHANNEL, osdl, osd_duration,
                             "Channel: %s",
                             radio_get_channel_name(mpctx->stream));
            }
        }
        break;

    case MP_CMD_RADIO_SET_FREQ:
        if (mpctx->stream && mpctx->stream->type == STREAMTYPE_RADIO)
            radio_set_freq(mpctx->stream, cmd->args[0].v.f);
        break;

    case MP_CMD_RADIO_STEP_FREQ:
        if (mpctx->stream && mpctx->stream->type == STREAMTYPE_RADIO)
            radio_step_freq(mpctx->stream, cmd->args[0].v.f);
        break;
#endif

#ifdef CONFIG_TV
    case MP_CMD_TV_START_SCAN:
        if (get_tvh(mpctx))
            tv_start_scan(get_tvh(mpctx), 1);
        break;
    case MP_CMD_TV_SET_FREQ:
        if (get_tvh(mpctx))
            tv_set_freq(get_tvh(mpctx), cmd->args[0].v.f * 16.0);
#ifdef CONFIG_PVR
        else if (mpctx->stream && mpctx->stream->type == STREAMTYPE_PVR) {
            pvr_set_freq(mpctx->stream, ROUND(cmd->args[0].v.f));
            set_osd_msg(mpctx, OSD_MSG_TV_CHANNEL, osdl, osd_duration, "%s: %s",
                        pvr_get_current_channelname(mpctx->stream),
                        pvr_get_current_stationname(mpctx->stream));
        }
#endif /* CONFIG_PVR */
        break;

    case MP_CMD_TV_STEP_FREQ:
        if (get_tvh(mpctx))
            tv_step_freq(get_tvh(mpctx), cmd->args[0].v.f * 16.0);
#ifdef CONFIG_PVR
        else if (mpctx->stream && mpctx->stream->type == STREAMTYPE_PVR) {
            pvr_force_freq_step(mpctx->stream, ROUND(cmd->args[0].v.f));
            set_osd_msg(mpctx, OSD_MSG_TV_CHANNEL, osdl, osd_duration, "%s: f %d",
                        pvr_get_current_channelname(mpctx->stream),
                        pvr_get_current_frequency(mpctx->stream));
        }
#endif /* CONFIG_PVR */
        break;

    case MP_CMD_TV_SET_NORM:
        if (get_tvh(mpctx))
            tv_set_norm(get_tvh(mpctx), cmd->args[0].v.s);
        break;

    case MP_CMD_TV_STEP_CHANNEL:
        if (get_tvh(mpctx)) {
            int v = cmd->args[0].v.i;
            if (v > 0) {
                tv_step_channel(get_tvh(mpctx), TV_CHANNEL_HIGHER);
            } else {
                tv_step_channel(get_tvh(mpctx), TV_CHANNEL_LOWER);
            }
            if (tv_channel_list) {
                set_osd_tmsg(mpctx, OSD_MSG_TV_CHANNEL, osdl, osd_duration,
                             "Channel: %s", tv_channel_current->name);
            }
        }
#ifdef CONFIG_PVR
        else if (mpctx->stream &&
                 mpctx->stream->type == STREAMTYPE_PVR) {
            pvr_set_channel_step(mpctx->stream, cmd->args[0].v.i);
            set_osd_msg(mpctx, OSD_MSG_TV_CHANNEL, osdl, osd_duration, "%s: %s",
                        pvr_get_current_channelname(mpctx->stream),
                        pvr_get_current_stationname(mpctx->stream));
        }
#endif /* CONFIG_PVR */
#ifdef CONFIG_DVBIN
        if (mpctx->stream->type == STREAMTYPE_DVB) {
            int dir;
            int v = cmd->args[0].v.i;

            mpctx->last_dvb_step = v;
            if (v > 0)
                dir = DVB_CHANNEL_HIGHER;
            else
                dir = DVB_CHANNEL_LOWER;


            if (dvb_step_channel(mpctx->stream, dir)) {
                mpctx->stop_play = PT_NEXT_ENTRY;
                mpctx->dvbin_reopen = 1;
            }
        }
#endif /* CONFIG_DVBIN */
        break;

    case MP_CMD_TV_SET_CHANNEL:
        if (get_tvh(mpctx)) {
            tv_set_channel(get_tvh(mpctx), cmd->args[0].v.s);
            if (tv_channel_list) {
                set_osd_tmsg(mpctx, OSD_MSG_TV_CHANNEL, osdl, osd_duration,
                             "Channel: %s", tv_channel_current->name);
            }
        }
#ifdef CONFIG_PVR
        else if (mpctx->stream && mpctx->stream->type == STREAMTYPE_PVR) {
            pvr_set_channel(mpctx->stream, cmd->args[0].v.s);
            set_osd_msg(mpctx, OSD_MSG_TV_CHANNEL, osdl, osd_duration, "%s: %s",
                        pvr_get_current_channelname(mpctx->stream),
                        pvr_get_current_stationname(mpctx->stream));
        }
#endif /* CONFIG_PVR */
        break;

#ifdef CONFIG_DVBIN
    case MP_CMD_DVB_SET_CHANNEL:
        if (mpctx->stream->type == STREAMTYPE_DVB) {
            mpctx->last_dvb_step = 1;

            if (dvb_set_channel(mpctx->stream, cmd->args[1].v.i,
                                cmd->args[0].v.i)) {
                mpctx->stop_play = PT_NEXT_ENTRY;
                mpctx->dvbin_reopen = 1;
            }
        }
        break;
#endif /* CONFIG_DVBIN */

    case MP_CMD_TV_LAST_CHANNEL:
        if (get_tvh(mpctx)) {
            tv_last_channel(get_tvh(mpctx));
            if (tv_channel_list) {
                set_osd_tmsg(mpctx, OSD_MSG_TV_CHANNEL, osdl, osd_duration,
                             "Channel: %s", tv_channel_current->name);
            }
        }
#ifdef CONFIG_PVR
        else if (mpctx->stream && mpctx->stream->type == STREAMTYPE_PVR) {
            pvr_set_lastchannel(mpctx->stream);
            set_osd_msg(mpctx, OSD_MSG_TV_CHANNEL, osdl, osd_duration, "%s: %s",
                        pvr_get_current_channelname(mpctx->stream),
                        pvr_get_current_stationname(mpctx->stream));
        }
#endif /* CONFIG_PVR */
        break;

    case MP_CMD_TV_STEP_NORM:
        if (get_tvh(mpctx))
            tv_step_norm(get_tvh(mpctx));
        break;

    case MP_CMD_TV_STEP_CHANNEL_LIST:
        if (get_tvh(mpctx))
            tv_step_chanlist(get_tvh(mpctx));
        break;
#endif /* CONFIG_TV */

    case MP_CMD_SUB_ADD:
        if (sh_video) {
            mp_add_subtitles(mpctx, cmd->args[0].v.s, sh_video->fps, 0);
        }
        break;

    case MP_CMD_SUB_REMOVE: {
        struct track *sub = mp_track_by_tid(mpctx, STREAM_SUB, cmd->args[0].v.i);
        if (sub)
            mp_remove_track(mpctx, sub);
        break;
    }

    case MP_CMD_SUB_RELOAD: {
        struct track *sub = mp_track_by_tid(mpctx, STREAM_SUB, cmd->args[0].v.i);
        if (sh_video && sub && sub->is_external && sub->external_filename)
        {
            struct track *nsub = mp_add_subtitles(mpctx, sub->external_filename,
                                                  sh_video->fps, 0);
            if (nsub) {
                mp_remove_track(mpctx, sub);
                mp_switch_track(mpctx, nsub->type, nsub);
            }
        }
        break;
    }

    case MP_CMD_SCREENSHOT:
        screenshot_request(mpctx, cmd->args[0].v.i, cmd->args[1].v.i, msg_osd);
        break;

    case MP_CMD_SCREENSHOT_TO_FILE:
        screenshot_to_file(mpctx, cmd->args[0].v.s, cmd->args[1].v.i);
        break;

    case MP_CMD_RUN:
#ifndef __MINGW32__
        if (!fork()) {
            execl("/bin/sh", "sh", "-c", cmd->args[0].v.s, NULL);
            exit(0);
        }
#endif
        break;

    case MP_CMD_KEYDOWN_EVENTS:
        mplayer_put_key(mpctx->key_fifo, cmd->args[0].v.i);
        break;

    case MP_CMD_VO_CMDLINE:
        if (mpctx->video_out) {
            char *s = cmd->args[0].v.s;
            mp_msg(MSGT_CPLAYER, MSGL_INFO, "Setting vo cmd line to '%s'.\n",
                   s);
            if (vo_control(mpctx->video_out, VOCTRL_SET_COMMAND_LINE, s) > 0) {
                set_osd_msg(mpctx, OSD_MSG_TEXT, osdl, osd_duration, "vo='%s'", s);
            } else {
                set_osd_msg(mpctx, OSD_MSG_TEXT, osdl, osd_duration, "Failed!");
            }
        }
        break;

    case MP_CMD_AF_SWITCH:
        if (sh_audio) {
            af_uninit(mpctx->mixer.afilter);
            af_init(mpctx->mixer.afilter);
        }
        /* fallthrough */
    case MP_CMD_AF_ADD:
    case MP_CMD_AF_DEL: {
        if (!sh_audio)
            break;
        char *af_args = strdup(cmd->args[0].v.s);
        bstr af_commands = bstr0(af_args);
        struct af_instance *af;
        while (af_commands.len) {
            bstr af_command;
            bstr_split_tok(af_commands, ",", &af_command, &af_commands);
            char *af_command0 = bstrdup0(NULL, af_command);
            if (cmd->id == MP_CMD_AF_DEL) {
                af = af_get(mpctx->mixer.afilter, af_command0);
                if (af != NULL)
                    af_remove(mpctx->mixer.afilter, af);
            } else
                af_add(mpctx->mixer.afilter, af_command0);
            talloc_free(af_command0);
        }
        reinit_audio_chain(mpctx);
        free(af_args);
        break;
    }
    case MP_CMD_AF_CLR:
        if (!sh_audio)
            break;
        af_uninit(mpctx->mixer.afilter);
        af_init(mpctx->mixer.afilter);
        reinit_audio_chain(mpctx);
        break;
    case MP_CMD_AF_CMDLINE:
        if (sh_audio) {
            struct af_instance *af = af_get(sh_audio->afilter, cmd->args[0].v.s);
            if (!af) {
                mp_msg(MSGT_CPLAYER, MSGL_WARN,
                       "Filter '%s' not found in chain.\n", cmd->args[0].v.s);
                break;
            }
            af->control(af, AF_CONTROL_COMMAND_LINE, cmd->args[1].v.s);
            af_reinit(sh_audio->afilter);
        }
        break;

    case MP_CMD_LUA:
        if (mpctx->lua_ctx) {
#ifdef CONFIG_LUA
            mp_lua_run(mpctx, cmd->args[0].v.s);
#endif
        } else {
            mp_msg(MSGT_CPLAYER, MSGL_WARN, "[lua] Lua not available.\n");
        }
        break;

    case MP_CMD_VF:
        change_video_filters(mpctx, cmd->args[0].v.s, cmd->args[1].v.s);
        break;

    case MP_CMD_SCRIPT_DISPATCH:
        if (mpctx->lua_ctx) {
#ifdef CONFIG_LUA
            mp_lua_script_dispatch(mpctx, cmd->args[0].v.i,
                            cmd->key_up_follows ? "keyup_follows" : "press");
#endif
        }
        break;

    default:
        mp_msg(MSGT_CPLAYER, MSGL_V,
               "Received unknown cmd %s\n", cmd->name);
    }

    switch (cmd->pausing) {
    case 1:     // "pausing"
        pause_player(mpctx);
        break;
    case 3:     // "pausing_toggle"
        if (opts->pause)
            unpause_player(mpctx);
        else
            pause_player(mpctx);
        break;
    }
}<|MERGE_RESOLUTION|>--- conflicted
+++ resolved
@@ -324,11 +324,7 @@
         queue_seek(mpctx, MPSEEK_FACTOR, pos, 0);
         return M_PROPERTY_OK;
     case M_PROPERTY_GET:
-<<<<<<< HEAD
-        *(double *)arg = get_current_pos_ratio(mpctx);
-=======
         *(double *)arg = get_current_pos_ratio(mpctx, false);
->>>>>>> c01a5f72
         return M_PROPERTY_OK;
     }
     return M_PROPERTY_NOT_IMPLEMENTED;
