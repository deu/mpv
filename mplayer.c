/*
 * This file is part of MPlayer.
 *
 * MPlayer is free software; you can redistribute it and/or modify
 * it under the terms of the GNU General Public License as published by
 * the Free Software Foundation; either version 2 of the License, or
 * (at your option) any later version.
 *
 * MPlayer is distributed in the hope that it will be useful,
 * but WITHOUT ANY WARRANTY; without even the implied warranty of
 * MERCHANTABILITY or FITNESS FOR A PARTICULAR PURPOSE.  See the
 * GNU General Public License for more details.
 *
 * You should have received a copy of the GNU General Public License along
 * with MPlayer; if not, write to the Free Software Foundation, Inc.,
 * 51 Franklin Street, Fifth Floor, Boston, MA 02110-1301 USA.
 */

#include <stdio.h>
#include <stdlib.h>
#include <stdbool.h>
#include <math.h>
#include <assert.h>

#include <libavutil/intreadwrite.h>

#include "config.h"
#include "talloc.h"

#if defined(__MINGW32__) || defined(__CYGWIN__)
#define _UWIN 1  /*disable Non-underscored versions of non-ANSI functions as otherwise int eof would conflict with eof()*/
#include <windows.h>
#endif
#include <string.h>
#include <unistd.h>

// #include <sys/mman.h>
#include <sys/types.h>
#ifndef __MINGW32__
#include <sys/ioctl.h>
#include <sys/wait.h>
#else
#define SIGHUP  1       /* hangup */
#define SIGQUIT 3       /* quit */
#define SIGKILL 9       /* kill (cannot be caught or ignored) */
#define SIGBUS  10      /* bus error */
#define SIGPIPE 13      /* broken pipe */
#endif

#include <sys/time.h>
#include <sys/stat.h>

#include <signal.h>
#include <time.h>
#include <fcntl.h>
#include <limits.h>

#include <errno.h>

#include "mp_msg.h"
#include "av_log.h"


#include "m_option.h"
#include "m_config.h"
#include "mplayer.h"
#include "m_property.h"

#include "sub/subreader.h"
#include "sub/find_subfiles.h"
#include "sub/dec_sub.h"

#include "mp_osd.h"
#include "libvo/video_out.h"
#include "screenshot.h"

#include "sub/font_load.h"
#include "sub/sub.h"
#include "sub/av_sub.h"
#include "libmpcodecs/dec_teletext.h"
#include "cpudetect.h"
#include "version.h"

#ifdef CONFIG_X11
#include "libvo/x11_common.h"
#endif

#include "libao2/audio_out.h"

#include "codec-cfg.h"

#include "edl.h"

#include "sub/spudec.h"
#include "sub/vobsub.h"

#include "osdep/getch2.h"
#include "osdep/timer.h"

#include "input/input.h"

int slave_mode = 0;
int enable_mouse_movements = 0;
float start_volume = -1;

#include "osdep/priority.h"

char *heartbeat_cmd;

#ifdef HAVE_RTC
#ifdef __linux__
#include <linux/rtc.h>
#else
#include <rtc.h>
#define RTC_IRQP_SET RTCIO_IRQP_SET
#define RTC_PIE_ON   RTCIO_PIE_ON
#endif /* __linux__ */
#endif /* HAVE_RTC */

#include "stream/tv.h"
#include "stream/stream_radio.h"
#ifdef CONFIG_DVBIN
#include "stream/dvbin.h"
#endif
#include "stream/cache2.h"

//**************************************************************************//
//             Playtree
//**************************************************************************//
#include "playtree.h"
#include "playtreeparser.h"

//**************************************************************************//
//             Config
//**************************************************************************//
#include "parser-cfg.h"
#include "parser-mpcmd.h"

//**************************************************************************//
//             Config file
//**************************************************************************//

static int cfg_inc_verbose(m_option_t *conf)
{
    ++verbose;
    return 0;
}

#include "path.h"

//**************************************************************************//
//**************************************************************************//
//             Input media streaming & demultiplexer:
//**************************************************************************//

static int max_framesize = 0;

#include "stream/stream.h"
#include "libmpdemux/demuxer.h"
#include "libmpdemux/stheader.h"

#ifdef CONFIG_DVDREAD
#include "stream/stream_dvd.h"
#endif
#include "stream/stream_dvdnav.h"

#include "libmpcodecs/dec_audio.h"
#include "libmpcodecs/dec_video.h"
#include "libmpcodecs/mp_image.h"
#include "libmpcodecs/vf.h"
#include "libmpcodecs/vd.h"

#include "mixer.h"

#include "mp_core.h"
#include "options.h"
#include "defaultopts.h"

static const char help_text[] = _(
"Usage:   mplayer [options] [url|path/]filename\n"
"\n"
"Basic options: (complete list in the man page)\n"
" -vo <drv>        select video output driver ('-vo help' for a list)\n"
" -ao <drv>        select audio output driver ('-ao help' for a list)\n"
#ifdef CONFIG_VCD
" vcd://<trackno>  play (S)VCD (Super Video CD) track (raw device, no mount)\n"
#endif
#ifdef CONFIG_DVDREAD
" dvd://<titleno>  play DVD title from device instead of plain file\n"
#endif
" -alang/-slang    select DVD audio/subtitle language (by 2-char country code)\n"
" -ss <position>   seek to given (seconds or hh:mm:ss) position\n"
" -nosound         do not play sound\n"
" -fs              fullscreen playback (or -vm, -zoom, details in the man page)\n"
" -x <x> -y <y>    set display resolution (for use with -vm or -zoom)\n"
" -sub <file>      specify subtitle file to use (also see -subfps, -subdelay)\n"
" -playlist <file> specify playlist file\n"
" -vid x -aid y    select video (x) and audio (y) stream to play\n"
" -fps x -srate y  change video (x fps) and audio (y Hz) rate\n"
" -pp <quality>    enable postprocessing filter (details in the man page)\n"
" -framedrop       enable frame dropping (for slow machines)\n"
"\n"
"Basic keys: (complete list in the man page, also check input.conf)\n"
" <-  or  ->       seek backward/forward 10 seconds\n"
" down or up       seek backward/forward  1 minute\n"
" pgdown or pgup   seek backward/forward 10 minutes\n"
" < or >           step backward/forward in playlist\n"
" p or SPACE       pause movie (press any key to continue)\n"
" q or ESC         stop playing and quit program\n"
" + or -           adjust audio delay by +/- 0.1 second\n"
" o                cycle OSD mode:  none / seekbar / seekbar + timer\n"
" * or /           increase or decrease PCM volume\n"
" x or z           adjust subtitle delay by +/- 0.1 second\n"
" r or t           adjust subtitle position up/down, also see -vf expand\n"
" double click     toggle fullscreen\n"
" right click      pause (press again to continue)\n"
"\n"
" * * * SEE THE MAN PAGE FOR DETAILS, FURTHER (ADVANCED) OPTIONS AND KEYS * * *\n"
"\n");


#define Exit_SIGILL_RTCpuSel _(\
"- MPlayer crashed by an 'Illegal Instruction'.\n"\
"  It may be a bug in our new runtime CPU-detection code...\n"\
"  Please read DOCS/HTML/en/bugreports.html.\n")

#define Exit_SIGILL _(\
"- MPlayer crashed by an 'Illegal Instruction'.\n"\
"  It usually happens when you run it on a CPU different than the one it was\n"\
"  compiled/optimized for.\n"\
"  Verify this!\n")

#define Exit_SIGSEGV_SIGFPE _(\
"- MPlayer crashed by bad usage of CPU/FPU/RAM.\n"\
"  Recompile MPlayer with --enable-debug and make a 'gdb' backtrace and\n"\
"  disassembly. Details in DOCS/HTML/en/bugreports_what.html#bugreports_crash.\n")

#define Exit_SIGCRASH _(\
"- MPlayer crashed. This shouldn't happen.\n"\
"  It can be a bug in the MPlayer code _or_ in your drivers _or_ in your\n"\
"  gcc version. If you think it's MPlayer's fault, please read\n"\
"  DOCS/HTML/en/bugreports.html and follow the instructions there. We can't and\n"\
"  won't help unless you provide this information when reporting a possible bug.\n")

#define SystemTooSlow _("\n\n"\
"           ************************************************\n"\
"           **** Your system is too SLOW to play this!  ****\n"\
"           ************************************************\n\n"\
"Possible reasons, problems, workarounds:\n"\
"- Most common: broken/buggy _audio_ driver\n"\
"  - Try -ao sdl or use the OSS emulation of ALSA.\n"\
"  - Experiment with different values for -autosync, 30 is a good start.\n"\
"- Slow video output\n"\
"  - Try a different -vo driver (-vo help for a list) or try -framedrop!\n"\
"- Slow CPU\n"\
"  - Don't try to play a big DVD/DivX on a slow CPU! Try some of the lavdopts,\n"\
"    e.g. -vfm ffmpeg -lavdopts lowres=1:fast:skiploopfilter=all.\n"\
"- Broken file\n"\
"  - Try various combinations of -nobps -ni -forceidx -mc 0.\n"\
"- Slow media (NFS/SMB mounts, DVD, VCD etc)\n"\
"  - Try -cache 8192.\n"\
"- Are you using -cache to play a non-interleaved AVI file?\n"\
"  - Try -nocache.\n"\
"Read DOCS/HTML/en/video.html for tuning/speedup tips.\n"\
"If none of this helps you, read DOCS/HTML/en/bugreports.html.\n\n")


//**************************************************************************//
//**************************************************************************//

#include "mp_fifo.h"

// benchmark:
double video_time_usage;
double vout_time_usage;
static double audio_time_usage;
static int total_time_usage_start;
static int total_frame_cnt;
static int drop_frame_cnt; // total number of dropped frames

// options:
static int output_quality;

// seek:
static off_t seek_to_byte;
static off_t step_sec;

static m_time_size_t end_at = { .type = END_AT_NONE, .pos = 0 };

// codecs:
char **audio_codec_list; // override audio codec
char **video_codec_list; // override video codec
char **audio_fm_list;    // override audio codec family
char **video_fm_list;    // override video codec family

// this dvdsub_id was selected via slang
// use this to allow dvdnav to follow -slang across stream resets,
// in particular the subtitle ID for a language changes
int dvdsub_lang_id;
int vobsub_id = -1;
static char *spudec_ifo = NULL;
int forced_subs_only = 0;

// cache2:
int stream_cache_size = -1;

// dump:
int stream_dump_type = 0;

// A-V sync:
static float default_max_pts_correction = -1;
float audio_delay = 0;
static int ignore_start = 0;

double force_fps = 0;
static int force_srate = 0;
int frame_dropping = 0;      // option  0=no drop  1= drop vo  2= drop decode
static int play_n_frames = -1;
static int play_n_frames_mf = -1;

// sub:
char *font_name = NULL;
char *sub_font_name = NULL;
extern int font_fontconfig;
float font_factor = 0.75;
float sub_delay = 0;
float sub_fps = 0;
int subcc_enabled = 0;
int suboverlap_enabled = 1;

#include "sub/ass_mp.h"

char *current_module; // for debugging


// ---

edl_record_ptr edl_records = NULL; ///< EDL entries memory area
edl_record_ptr next_edl_record = NULL; ///< only for traversing edl_records
FILE *edl_fd;  // file to write to when in -edlout mode.
int use_filedir_conf;
int use_filename_title;

#include "mpcommon.h"
#include "command.h"

#include "metadata.h"

static float get_relative_time(struct MPContext *mpctx)
{
    unsigned int new_time = GetTimer();
    unsigned int delta = new_time - mpctx->last_time;
    mpctx->last_time = new_time;
    return delta * 0.000001;
}

static int is_valid_metadata_type(struct MPContext *mpctx, metadata_t type)
{
    switch (type) {
    /* check for valid video stream */
    case META_VIDEO_CODEC:
    case META_VIDEO_BITRATE:
    case META_VIDEO_RESOLUTION:
        if (!mpctx->sh_video)
            return 0;
        break;

    /* check for valid audio stream */
    case META_AUDIO_CODEC:
    case META_AUDIO_BITRATE:
    case META_AUDIO_SAMPLES:
        if (!mpctx->sh_audio)
            return 0;
        break;

    /* check for valid demuxer */
    case META_INFO_TITLE:
    case META_INFO_ARTIST:
    case META_INFO_ALBUM:
    case META_INFO_YEAR:
    case META_INFO_COMMENT:
    case META_INFO_TRACK:
    case META_INFO_GENRE:
        if (!mpctx->demuxer)
            return 0;
        break;

    default:
        break;
    }

    return 1;
}

static char *get_demuxer_info(struct MPContext *mpctx, char *tag)
{
    char **info = mpctx->demuxer->info;
    int n;

    if (!info || !tag)
        return talloc_strdup(NULL, "");

    for (n = 0; info[2 * n] != NULL; n++)
        if (!strcasecmp(info[2 * n], tag))
            break;

    return talloc_strdup(NULL, info[2 * n + 1] ? info[2 * n + 1] : "");
}

char *get_metadata(struct MPContext *mpctx, metadata_t type)
{
    sh_audio_t * const sh_audio = mpctx->sh_audio;
    sh_video_t * const sh_video = mpctx->sh_video;

    if (!is_valid_metadata_type(mpctx, type))
        return NULL;

    switch (type) {
    case META_NAME:
        return talloc_strdup(NULL, mp_basename(mpctx->filename));
    case META_VIDEO_CODEC:
        if (sh_video->format == 0x10000001)
            return talloc_strdup(NULL, "mpeg1");
        else if (sh_video->format == 0x10000002)
            return talloc_strdup(NULL, "mpeg2");
        else if (sh_video->format == 0x10000004)
            return talloc_strdup(NULL, "mpeg4");
        else if (sh_video->format == 0x10000005)
            return talloc_strdup(NULL, "h264");
        else if (sh_video->format >= 0x20202020)
            return talloc_asprintf(NULL, "%.4s", (char *) &sh_video->format);
        else
            return talloc_asprintf(NULL, "0x%08X", sh_video->format);
    case META_VIDEO_BITRATE:
        return talloc_asprintf(NULL, "%d kbps",
                               (int) (sh_video->i_bps * 8 / 1024));
    case META_VIDEO_RESOLUTION:
        return talloc_asprintf(NULL, "%d x %d", sh_video->disp_w,
                               sh_video->disp_h);
    case META_AUDIO_CODEC:
        if (sh_audio->codec && sh_audio->codec->name)
            return talloc_strdup(NULL, sh_audio->codec->name);
        return talloc_strdup(NULL, "");
    case META_AUDIO_BITRATE:
        return talloc_asprintf(NULL, "%d kbps",
                               (int) (sh_audio->i_bps * 8 / 1000));
    case META_AUDIO_SAMPLES:
        return talloc_asprintf(NULL, "%d Hz, %d ch.", sh_audio->samplerate,
                               sh_audio->channels);

    /* check for valid demuxer */
    case META_INFO_TITLE:
        return get_demuxer_info(mpctx, "Title");

    case META_INFO_ARTIST:
        return get_demuxer_info(mpctx, "Artist");

    case META_INFO_ALBUM:
        return get_demuxer_info(mpctx, "Album");

    case META_INFO_YEAR:
        return get_demuxer_info(mpctx, "Year");

    case META_INFO_COMMENT:
        return get_demuxer_info(mpctx, "Comment");

    case META_INFO_TRACK:
        return get_demuxer_info(mpctx, "Track");

    case META_INFO_GENRE:
        return get_demuxer_info(mpctx, "Genre");

    default:
        break;
    }

    return talloc_strdup(NULL, "");
}

static void print_file_properties(struct MPContext *mpctx, const char *filename)
{
    double start_pts = MP_NOPTS_VALUE;
    double video_start_pts = MP_NOPTS_VALUE;
    mp_msg(MSGT_IDENTIFY, MSGL_INFO, "ID_FILENAME=%s\n",
           filename_recode(filename));
    mp_msg(MSGT_IDENTIFY, MSGL_INFO, "ID_DEMUXER=%s\n",
           mpctx->demuxer->desc->name);
    if (mpctx->sh_video) {
        /* Assume FOURCC if all bytes >= 0x20 (' ') */
        if (mpctx->sh_video->format >= 0x20202020)
            mp_msg(MSGT_IDENTIFY, MSGL_INFO,
                   "ID_VIDEO_FORMAT=%.4s\n", (char *)&mpctx->sh_video->format);
        else
            mp_msg(MSGT_IDENTIFY, MSGL_INFO,
                   "ID_VIDEO_FORMAT=0x%08X\n", mpctx->sh_video->format);
        mp_msg(MSGT_IDENTIFY, MSGL_INFO,
               "ID_VIDEO_BITRATE=%d\n", mpctx->sh_video->i_bps * 8);
        mp_msg(MSGT_IDENTIFY, MSGL_INFO,
               "ID_VIDEO_WIDTH=%d\n", mpctx->sh_video->disp_w);
        mp_msg(MSGT_IDENTIFY, MSGL_INFO,
               "ID_VIDEO_HEIGHT=%d\n", mpctx->sh_video->disp_h);
        mp_msg(MSGT_IDENTIFY, MSGL_INFO,
               "ID_VIDEO_FPS=%5.3f\n", mpctx->sh_video->fps);
        mp_msg(MSGT_IDENTIFY, MSGL_INFO,
               "ID_VIDEO_ASPECT=%1.4f\n", mpctx->sh_video->aspect);
        video_start_pts = ds_get_next_pts(mpctx->d_video);
    }
    if (mpctx->sh_audio) {
        /* Assume FOURCC if all bytes >= 0x20 (' ') */
        if (mpctx->sh_audio->format >= 0x20202020)
            mp_msg(MSGT_IDENTIFY, MSGL_INFO,
                   "ID_AUDIO_FORMAT=%.4s\n", (char *)&mpctx->sh_audio->format);
        else
            mp_msg(MSGT_IDENTIFY, MSGL_INFO,
                   "ID_AUDIO_FORMAT=%d\n", mpctx->sh_audio->format);
        mp_msg(MSGT_IDENTIFY, MSGL_INFO,
               "ID_AUDIO_BITRATE=%d\n", mpctx->sh_audio->i_bps * 8);
        mp_msg(MSGT_IDENTIFY, MSGL_INFO,
               "ID_AUDIO_RATE=%d\n", mpctx->sh_audio->samplerate);
        mp_msg(MSGT_IDENTIFY, MSGL_INFO,
               "ID_AUDIO_NCH=%d\n", mpctx->sh_audio->channels);
        start_pts = ds_get_next_pts(mpctx->d_audio);
    }
    if (video_start_pts != MP_NOPTS_VALUE) {
        if (start_pts == MP_NOPTS_VALUE || !mpctx->sh_audio ||
            (mpctx->sh_video && video_start_pts < start_pts))
            start_pts = video_start_pts;
    }
    if (start_pts != MP_NOPTS_VALUE)
        mp_msg(MSGT_IDENTIFY, MSGL_INFO, "ID_START_TIME=%.2f\n", start_pts);
    else
        mp_msg(MSGT_IDENTIFY, MSGL_INFO, "ID_START_TIME=unknown\n");
    mp_msg(MSGT_IDENTIFY, MSGL_INFO,
           "ID_LENGTH=%.2f\n", get_time_length(mpctx));
    mp_msg(MSGT_IDENTIFY, MSGL_INFO, "ID_SEEKABLE=%d\n",
           mpctx->stream->seek
           && (!mpctx->demuxer || mpctx->demuxer->seekable));
    if (mpctx->demuxer) {
        int chapter_count = get_chapter_count(mpctx);
        mp_msg(MSGT_IDENTIFY, MSGL_INFO, "ID_CHAPTERS=%d\n", chapter_count);
        for (int i = 0; i < chapter_count; i++) {
            mp_msg(MSGT_IDENTIFY, MSGL_INFO, "ID_CHAPTER_ID=%d\n", i);
            // in milliseconds
            mp_msg(MSGT_IDENTIFY, MSGL_INFO, "ID_CHAPTER_%d_START=%"PRIu64"\n",
                   i, (int64_t)(chapter_start_time(mpctx, i) * 1000.0));
            char *name = chapter_name(mpctx, i);
            if (name) {
                mp_msg(MSGT_IDENTIFY, MSGL_INFO, "ID_CHAPTER_%d_NAME=%s\n", i,
                       name);
                talloc_free(name);
            }
        }
    }
}

/// step size of mixer changes
int volstep = 3;

#ifdef CONFIG_DVDNAV
static void mp_dvdnav_context_free(MPContext *ctx)
{
    if (ctx->nav_smpi)
        free_mp_image(ctx->nav_smpi);
    ctx->nav_smpi = NULL;
    free(ctx->nav_buffer);
    ctx->nav_buffer = NULL;
    ctx->nav_start = NULL;
    ctx->nav_in_size = 0;
}
#endif

static void uninit_subs(struct demuxer *demuxer)
{
    for (int i = 0; i < MAX_S_STREAMS; i++) {
        struct sh_sub *sh = demuxer->s_streams[i];
        if (sh && sh->initialized)
            sub_uninit(sh);
    }
}

void uninit_player(struct MPContext *mpctx, unsigned int mask)
{
    mask &= mpctx->initialized_flags;

    mp_msg(MSGT_CPLAYER, MSGL_DBG2, "\n*** uninit(0x%X)\n", mask);

    if (mask & INITIALIZED_ACODEC) {
        mpctx->initialized_flags &= ~INITIALIZED_ACODEC;
        current_module = "uninit_acodec";
        if (mpctx->sh_audio)
            uninit_audio(mpctx->sh_audio);
        mpctx->sh_audio = NULL;
        mpctx->mixer.afilter = NULL;
    }

    if (mask & INITIALIZED_SUB) {
        mpctx->initialized_flags &= ~INITIALIZED_SUB;
        if (mpctx->d_sub->sh)
            sub_switchoff(mpctx->d_sub->sh, mpctx->osd);
    }

    if (mask & INITIALIZED_VCODEC) {
        mpctx->initialized_flags &= ~INITIALIZED_VCODEC;
        current_module = "uninit_vcodec";
        if (mpctx->sh_video)
            uninit_video(mpctx->sh_video);
        mpctx->sh_video = NULL;
    }

    if (mask & INITIALIZED_DEMUXER) {
        mpctx->initialized_flags &= ~INITIALIZED_DEMUXER;
        current_module = "free_demuxer";
        if (mpctx->num_sources) {
            mpctx->demuxer = mpctx->sources[0].demuxer;
            for (int i = 1; i < mpctx->num_sources; i++) {
                uninit_subs(mpctx->sources[i].demuxer);
                free_stream(mpctx->sources[i].stream);
                free_demuxer(mpctx->sources[i].demuxer);
            }
        }
        talloc_free(mpctx->sources);
        mpctx->sources = NULL;
        mpctx->num_sources = 0;
        talloc_free(mpctx->timeline);
        mpctx->timeline = NULL;
        mpctx->num_timeline_parts = 0;
        talloc_free(mpctx->chapters);
        mpctx->chapters = NULL;
        mpctx->num_chapters = 0;
        mpctx->video_offset = 0;
        if (mpctx->demuxer) {
            mpctx->stream = mpctx->demuxer->stream;
            uninit_subs(mpctx->demuxer);
            free_demuxer(mpctx->demuxer);
        }
        mpctx->demuxer = NULL;
    }

    // kill the cache process:
    if (mask & INITIALIZED_STREAM) {
        mpctx->initialized_flags &= ~INITIALIZED_STREAM;
        current_module = "uninit_stream";
        if (mpctx->stream)
            free_stream(mpctx->stream);
        mpctx->stream = NULL;
    }

    if (mask & INITIALIZED_VO) {
        mpctx->initialized_flags &= ~INITIALIZED_VO;
        current_module = "uninit_vo";
        vo_destroy(mpctx->video_out);
        mpctx->video_out = NULL;
#ifdef CONFIG_DVDNAV
        mp_dvdnav_context_free(mpctx);
#endif
    }

    // Must be after libvo uninit, as few vo drivers (svgalib) have tty code.
    if (mask & INITIALIZED_GETCH2) {
        mpctx->initialized_flags &= ~INITIALIZED_GETCH2;
        current_module = "uninit_getch2";
        mp_msg(MSGT_CPLAYER, MSGL_DBG2, "\n[[[uninit getch2]]]\n");
        // restore terminal:
        getch2_disable();
    }

    if (mask & INITIALIZED_VOBSUB) {
        mpctx->initialized_flags &= ~INITIALIZED_VOBSUB;
        current_module = "uninit_vobsub";
        if (vo_vobsub)
            vobsub_close(vo_vobsub);
        vo_vobsub = NULL;
    }

    if (mask & INITIALIZED_SPUDEC) {
        mpctx->initialized_flags &= ~INITIALIZED_SPUDEC;
        current_module = "uninit_spudec";
        spudec_free(vo_spudec);
        vo_spudec = NULL;
    }

    if (mask & INITIALIZED_AO) {
        mpctx->initialized_flags &= ~INITIALIZED_AO;
        current_module = "uninit_ao";
        if (mpctx->ao) {
            mixer_uninit(&mpctx->mixer);
            ao_uninit(mpctx->ao, mpctx->stop_play != AT_END_OF_FILE);
        }
        mpctx->ao = NULL;
        mpctx->mixer.ao = NULL;
    }

    current_module = NULL;
}

void exit_player_with_rc(struct MPContext *mpctx, enum exit_reason how, int rc)
{
    uninit_player(mpctx, INITIALIZED_ALL);
#if defined(__MINGW32__) || defined(__CYGWIN__)
    timeEndPeriod(1);
#endif
#ifdef CONFIG_X11
    vo_uninit(mpctx->x11_state); // Close the X11 connection (if any is open).
#endif

    current_module = "uninit_input";
    mp_input_uninit(mpctx->input);

#ifdef CONFIG_FREETYPE
    current_module = "uninit_font";
    if (mpctx->osd && mpctx->osd->sub_font != vo_font)
        free_font_desc(mpctx->osd->sub_font);
    free_font_desc(vo_font);
    vo_font = NULL;
    done_freetype();
#endif
    osd_free(mpctx->osd);

#ifdef CONFIG_ASS
    ass_library_done(mpctx->ass_library);
    mpctx->ass_library = NULL;
#endif

    current_module = "exit_player";

    if (mpctx->playtree_iter)
        play_tree_iter_free(mpctx->playtree_iter);
    mpctx->playtree_iter = NULL;
    if (mpctx->playtree)
        play_tree_free(mpctx->playtree, 1);
    mpctx->playtree = NULL;

    talloc_free(mpctx->key_fifo);

    free(edl_records); // free mem allocated for EDL
    edl_records = NULL;
    switch (how) {
    case EXIT_QUIT:
        mp_tmsg(MSGT_CPLAYER, MSGL_INFO, "\nExiting... (%s)\n", "Quit");
        mp_msg(MSGT_IDENTIFY, MSGL_INFO, "ID_EXIT=QUIT\n");
        break;
    case EXIT_EOF:
        mp_tmsg(MSGT_CPLAYER, MSGL_INFO, "\nExiting... (%s)\n", "End of file");
        mp_msg(MSGT_IDENTIFY, MSGL_INFO, "ID_EXIT=EOF\n");
        break;
    case EXIT_ERROR:
        mp_tmsg(MSGT_CPLAYER, MSGL_INFO, "\nExiting... (%s)\n", "Fatal error");
        mp_msg(MSGT_IDENTIFY, MSGL_INFO, "ID_EXIT=ERROR\n");
        break;
    default:
        mp_msg(MSGT_IDENTIFY, MSGL_INFO, "ID_EXIT=NONE\n");
    }
    mp_msg(MSGT_CPLAYER, MSGL_DBG2,
           "max framesize was %d bytes\n", max_framesize);

    // must be last since e.g. mp_msg uses option values
    // that will be freed by this.
    if (mpctx->mconfig)
        m_config_free(mpctx->mconfig);
    mpctx->mconfig = NULL;

    talloc_free(mpctx);

    exit(rc);
}

static void exit_player(struct MPContext *mpctx, enum exit_reason how)
{
    exit_player_with_rc(mpctx, how, 1);
}

#ifndef __MINGW32__
static void child_sighandler(int x)
{
    pid_t pid;
    while ((pid = waitpid(-1, NULL, WNOHANG)) > 0) ;
}
#endif

#ifdef CONFIG_CRASH_DEBUG
static char *prog_path;
static int crash_debug = 0;
#endif

static void exit_sighandler(int x)
{
    static int sig_count = 0;
#ifdef CONFIG_CRASH_DEBUG
    if (!crash_debug || x != SIGTRAP)
#endif
    ++sig_count;
    if (sig_count == 5) {
        /* We're crashing bad and can't uninit cleanly :(
         * by popular request, we make one last (dirty)
         * effort to restore the user's
         * terminal. */
        getch2_disable();
        exit(1);
    }
    if (sig_count == 6)
        exit(1);
    if (sig_count > 6) {
        // can't stop :(
#ifndef __MINGW32__
        kill(getpid(), SIGKILL);
#endif
    }
    mp_msg(MSGT_CPLAYER, MSGL_FATAL, "\n");
    mp_tmsg(MSGT_CPLAYER, MSGL_FATAL,
            "\nMPlayer interrupted by signal %d in module: %s\n", x,
            current_module ? current_module : "unknown");
    mp_msg(MSGT_IDENTIFY, MSGL_INFO, "ID_SIGNAL=%d\n", x);
    if (sig_count <= 1)
        switch (x) {
        case SIGINT:
        case SIGPIPE:
        case SIGQUIT:
        case SIGTERM:
        case SIGKILL:
            async_quit_request = 1;
            return; // killed from keyboard (^C) or killed [-9]
        case SIGILL:
#if CONFIG_RUNTIME_CPUDETECT
            mp_tmsg(MSGT_CPLAYER, MSGL_FATAL, Exit_SIGILL_RTCpuSel);
#else
            mp_tmsg(MSGT_CPLAYER, MSGL_FATAL, Exit_SIGILL);
#endif
        case SIGFPE:
        case SIGSEGV:
            mp_tmsg(MSGT_CPLAYER, MSGL_FATAL, Exit_SIGSEGV_SIGFPE);
        default:
            mp_tmsg(MSGT_CPLAYER, MSGL_FATAL, Exit_SIGCRASH);
#ifdef CONFIG_CRASH_DEBUG
            if (crash_debug) {
                int gdb_pid;
                mp_msg(MSGT_CPLAYER, MSGL_INFO, "Forking...\n");
                gdb_pid = fork();
                mp_msg(MSGT_CPLAYER, MSGL_INFO, "Forked...\n");
                if (gdb_pid == 0) { // We are the child
                    char spid[20];
                    snprintf(spid, sizeof(spid), "%i", getppid());
                    getch2_disable(); // allow terminal to work properly with gdb
                    if (execlp("gdb", "gdb", prog_path, spid, "-ex", "bt", NULL) == -1)
                        mp_msg(MSGT_CPLAYER, MSGL_ERR, "Couldn't start gdb\n");
                } else if (gdb_pid < 0)
                    mp_msg(MSGT_CPLAYER, MSGL_ERR, "Couldn't fork\n");
                else
                    waitpid(gdb_pid, NULL, 0);
                if (x == SIGTRAP)
                    return;
            }
#endif
        }
    getch2_disable();
    exit(1);
}

#include "cfg-mplayer.h"

static int cfg_include(m_option_t *conf, char *filename)
{
    return m_config_parse_config_file(conf->priv, filename);
}

#define DEF_CONFIG "# Write your default config options here!\n\n\n"

static void parse_cfgfiles(struct MPContext *mpctx, m_config_t *conf)
{
    struct MPOpts *opts = &mpctx->opts;
    char *conffile;
    int conffile_fd;
    if (!(opts->noconfig & 2) &&
        m_config_parse_config_file(conf, MPLAYER_CONFDIR "/mplayer.conf") < 0)
        exit_player(mpctx, EXIT_NONE);
    if ((conffile = get_path("")) == NULL)
        mp_tmsg(MSGT_CPLAYER, MSGL_WARN, "Cannot find HOME directory.\n");
    else {
#ifdef __MINGW32__
        mkdir(conffile);
#else
        mkdir(conffile, 0777);
#endif
        free(conffile);
        if ((conffile = get_path("config")) == NULL)
            mp_tmsg(MSGT_CPLAYER, MSGL_ERR, "get_path(\"config\") problem\n");
        else {
            if ((conffile_fd = open(conffile, O_CREAT | O_EXCL | O_WRONLY,
                        0666)) != -1) {
                mp_tmsg(MSGT_CPLAYER, MSGL_INFO,
                        "Creating config file: %s\n", conffile);
                write(conffile_fd, DEF_CONFIG, sizeof(DEF_CONFIG) - 1);
                close(conffile_fd);
            }
            if (!(opts->noconfig & 1) &&
                m_config_parse_config_file(conf, conffile) < 0)
                exit_player(mpctx, EXIT_NONE);
            free(conffile);
        }
    }
}

#define PROFILE_CFG_PROTOCOL "protocol."

static void load_per_protocol_config(m_config_t *conf, const char * const file)
{
    char *str;
    char protocol[strlen(PROFILE_CFG_PROTOCOL) + strlen(file) + 1];
    m_profile_t *p;

    /* does filename actually uses a protocol ? */
    str = strstr(file, "://");
    if (!str)
        return;

    sprintf(protocol, "%s%s", PROFILE_CFG_PROTOCOL, file);
    protocol[strlen(PROFILE_CFG_PROTOCOL) + strlen(file) - strlen(str)] = '\0';
    p = m_config_get_profile(conf, protocol);
    if (p) {
        mp_tmsg(MSGT_CPLAYER, MSGL_INFO,
                "Loading protocol-related profile '%s'\n", protocol);
        m_config_set_profile(conf, p);
    }
}

#define PROFILE_CFG_EXTENSION "extension."

static void load_per_extension_config(m_config_t *conf, const char * const file)
{
    char *str;
    char extension[strlen(PROFILE_CFG_EXTENSION) + 8];
    m_profile_t *p;

    /* does filename actually have an extension ? */
    str = strrchr(file, '.');
    if (!str)
        return;

    sprintf(extension, PROFILE_CFG_EXTENSION);
    strncat(extension, ++str, 7);
    p = m_config_get_profile(conf, extension);
    if (p) {
        mp_tmsg(MSGT_CPLAYER, MSGL_INFO,
                "Loading extension-related profile '%s'\n", extension);
        m_config_set_profile(conf, p);
    }
}

#define PROFILE_CFG_VO "vo."
#define PROFILE_CFG_AO "ao."

static void load_per_output_config(m_config_t *conf, char *cfg, char *out)
{
    char profile[strlen(cfg) + strlen(out) + 1];
    m_profile_t *p;

    sprintf(profile, "%s%s", cfg, out);
    p = m_config_get_profile(conf, profile);
    if (p) {
        mp_tmsg(MSGT_CPLAYER, MSGL_INFO,
                "Loading extension-related profile '%s'\n", profile);
        m_config_set_profile(conf, p);
    }
}

/**
 * Tries to load a config file
 * @return 0 if file was not found, 1 otherwise
 */
static int try_load_config(m_config_t *conf, const char *file)
{
    struct stat st;
    if (stat(file, &st))
        return 0;
    mp_tmsg(MSGT_CPLAYER, MSGL_INFO, "Loading config '%s'\n", file);
    m_config_parse_config_file(conf, file);
    return 1;
}

static void load_per_file_config(m_config_t *conf, const char * const file)
{
    char *confpath;
    char cfg[PATH_MAX];
    const char *name;

    if (strlen(file) > PATH_MAX - 14) {
        mp_msg(MSGT_CPLAYER, MSGL_WARN, "Filename is too long, "
               "can not load file or directory specific config files\n");
        return;
    }
    sprintf(cfg, "%s.conf", file);

    name = mp_basename(cfg);
    if (use_filedir_conf) {
        char dircfg[PATH_MAX];
        strcpy(dircfg, cfg);
        strcpy(dircfg + (name - cfg), "mplayer.conf");
        try_load_config(conf, dircfg);

        if (try_load_config(conf, cfg))
            return;
    }

    if ((confpath = get_path(name)) != NULL) {
        try_load_config(conf, confpath);

        free(confpath);
    }
}

/* When libmpdemux performs a blocking operation (network connection or
 * cache filling) if the operation fails we use this function to check
 * if it was interrupted by the user.
 * The function returns a new value for eof. */
static int libmpdemux_was_interrupted(struct MPContext *mpctx, int stop_play)
{
    mp_cmd_t *cmd;
    if ((cmd = mp_input_get_cmd(mpctx->input, 0, 0)) != NULL) {
        switch (cmd->id) {
        case MP_CMD_QUIT:
            exit_player_with_rc(mpctx, EXIT_QUIT,
                                (cmd->nargs > 0) ? cmd->args[0].v.i : 0);
        case MP_CMD_PLAY_TREE_STEP: {
            stop_play = (cmd->args[0].v.i > 0) ? PT_NEXT_ENTRY : PT_PREV_ENTRY;
            mpctx->play_tree_step =
                    (cmd->args[0].v.i == 0) ? 1 : cmd->args[0].v.i;
        } break;
        case MP_CMD_PLAY_TREE_UP_STEP: {
            stop_play = (cmd->args[0].v.i > 0) ? PT_UP_NEXT : PT_UP_PREV;
        } break;
        case MP_CMD_PLAY_ALT_SRC_STEP: {
            stop_play = (cmd->args[0].v.i > 0) ?  PT_NEXT_SRC : PT_PREV_SRC;
        } break;
        }
        mp_cmd_free(cmd);
    }
    return stop_play;
}

static int playtree_add_playlist(struct MPContext *mpctx, play_tree_t *entry)
{
    play_tree_add_bpf(entry, bstr(mpctx->filename));

    {
        if (!entry) {
            entry = mpctx->playtree_iter->tree;
            if (play_tree_iter_step(mpctx->playtree_iter, 1, 0)
                    != PLAY_TREE_ITER_ENTRY)
                return PT_NEXT_ENTRY;
            if (mpctx->playtree_iter->tree == entry) { // Single file loop
                if (play_tree_iter_up_step(mpctx->playtree_iter, 1, 0)
                        != PLAY_TREE_ITER_ENTRY)
                    return PT_NEXT_ENTRY;
            }
            play_tree_remove(entry, 1, 1);
            return PT_NEXT_SRC;
        }
        play_tree_insert_entry(mpctx->playtree_iter->tree, entry);
        play_tree_set_params_from(entry, mpctx->playtree_iter->tree);
        entry = mpctx->playtree_iter->tree;
        if (play_tree_iter_step(mpctx->playtree_iter, 1, 0)
                != PLAY_TREE_ITER_ENTRY)
            return PT_NEXT_ENTRY;
        play_tree_remove(entry, 1, 1);
    }
    return PT_NEXT_SRC;
}

void add_subtitles(struct MPContext *mpctx, char *filename, float fps,
                   int noerr)
{
    struct MPOpts *opts = &mpctx->opts;
    sub_data *subd = NULL;
    struct ass_track *asst = NULL;
    bool is_native_ass = false;

    if (filename == NULL || mpctx->set_of_sub_size >= MAX_SUBTITLE_FILES)
        return;

#ifdef CONFIG_ASS
    if (opts->ass_enabled) {
#ifdef CONFIG_ICONV
        asst = mp_ass_read_stream(mpctx->ass_library, filename, sub_cp);
#else
        asst = mp_ass_read_stream(mpctx->ass_library, filename, 0);
#endif
        is_native_ass = asst;
        if (!asst) {
            subd = sub_read_file(filename, fps, &mpctx->opts);
            if (subd) {
                asst = mp_ass_read_subdata(mpctx->ass_library, opts, subd, fps);
                sub_free(subd);
                subd = NULL;
            }
        }
    } else
#endif
    subd = sub_read_file(filename, fps, &mpctx->opts);


    if (!asst && !subd) {
        mp_tmsg(MSGT_CPLAYER, noerr ? MSGL_WARN : MSGL_ERR,
                "Cannot load subtitles: %s\n", filename_recode(filename));
        return;
    }

    mpctx->set_of_ass_tracks[mpctx->set_of_sub_size] = asst;
    mpctx->set_of_subtitles[mpctx->set_of_sub_size] = subd;
    mpctx->track_was_native_ass[mpctx->set_of_sub_size] = is_native_ass;
    mp_msg(MSGT_IDENTIFY, MSGL_INFO,
           "ID_FILE_SUB_ID=%d\n", mpctx->set_of_sub_size);
    mp_msg(MSGT_IDENTIFY, MSGL_INFO, "ID_FILE_SUB_FILENAME=%s\n",
           filename_recode(filename));
    ++mpctx->set_of_sub_size;
    mp_tmsg(MSGT_CPLAYER, MSGL_INFO, "SUB: Added subtitle file (%d): %s\n",
            mpctx->set_of_sub_size, filename_recode(filename));
}

void init_vo_spudec(struct MPContext *mpctx)
{
    unsigned width, height;
    spudec_free(vo_spudec);
    mpctx->initialized_flags &= ~INITIALIZED_SPUDEC;
    vo_spudec = NULL;

    // we currently can't work without video stream
    if (!mpctx->sh_video)
        return;

    if (spudec_ifo) {
        unsigned int palette[16];
        current_module = "spudec_init_vobsub";
        if (vobsub_parse_ifo(NULL, spudec_ifo, palette, &width, &height,
                             1, -1, NULL) >= 0)
            vo_spudec = spudec_new_scaled(palette, width, height, NULL, 0);
    }

    width  = mpctx->sh_video->disp_w;
    height = mpctx->sh_video->disp_h;

#ifdef CONFIG_DVDREAD
    if (vo_spudec == NULL && mpctx->stream->type == STREAMTYPE_DVD) {
        current_module = "spudec_init_dvdread";
        vo_spudec = spudec_new_scaled(((dvd_priv_t *)(mpctx->stream->priv))->
                cur_pgc->palette, width, height, NULL, 0);
    }
#endif

#ifdef CONFIG_DVDNAV
    if (vo_spudec == NULL && mpctx->stream->type == STREAMTYPE_DVDNAV) {
        unsigned int *palette = mp_dvdnav_get_spu_clut(mpctx->stream);
        current_module = "spudec_init_dvdnav";
        vo_spudec = spudec_new_scaled(palette, width, height, NULL, 0);
    }
#endif

    if (vo_spudec == NULL) {
        sh_sub_t *sh = mpctx->d_sub->sh;
        current_module = "spudec_init_normal";
        vo_spudec = spudec_new_scaled(NULL, width, height, sh->extradata,
                                      sh->extradata_len);
        spudec_set_font_factor(vo_spudec, font_factor);
    }

    if (vo_spudec != NULL) {
        mpctx->initialized_flags |= INITIALIZED_SPUDEC;
        mp_property_do("sub_forced_only", M_PROPERTY_SET, &forced_subs_only,
                       mpctx);
    }
}

/*
 * In Mac OS X the SDL-lib is built upon Cocoa. The easiest way to
 * make it all work is to use the builtin SDL-bootstrap code, which
 * will be done automatically by replacing our main() if we include SDL.h.
 */
#if defined(__APPLE__) && defined(CONFIG_SDL)
#ifdef CONFIG_SDL_SDL_H
#include <SDL/SDL.h>
#else
#include <SDL.h>
#endif
#endif

/**
 * \brief append a formatted string
 * \param buf buffer to print into
 * \param pos position of terminating 0 in buf
 * \param len maximum number of characters in buf, not including terminating 0
 * \param format printf format string
 */
static void saddf(char *buf, unsigned *pos, int len, const char *format, ...)
{
    va_list va;
    va_start(va, format);
    *pos += vsnprintf(&buf[*pos], len - *pos, format, va);
    va_end(va);
    if (*pos >= len) {
        buf[len] = 0;
        *pos = len;
    }
}

/**
 * \brief append time in the hh:mm:ss.f format
 * \param buf buffer to print into
 * \param pos position of terminating 0 in buf
 * \param len maximum number of characters in buf, not including terminating 0
 * \param time time value to convert/append
 */
static void sadd_hhmmssf(char *buf, unsigned *pos, int len, float time)
{
    int64_t tenths = 10 * time;
    int f1 = tenths % 10;
    int ss = (tenths /  10) % 60;
    int mm = (tenths / 600) % 60;
    int hh = tenths / 36000;
    if (time < 0) {
        saddf(buf, pos, len, "unknown");
        return;
    }
    if (hh > 0)
        saddf(buf, pos, len, "%2d:", hh);
    if (hh > 0 || mm > 0)
        saddf(buf, pos, len, "%02d:", mm);
    saddf(buf, pos, len, "%02d.%1d", ss, f1);
}

static void print_status(struct MPContext *mpctx, double a_pos, bool at_frame)
{
    struct MPOpts *opts = &mpctx->opts;
    sh_video_t * const sh_video = mpctx->sh_video;

    if (mpctx->sh_audio && a_pos == MP_NOPTS_VALUE)
        a_pos = playing_audio_pts(mpctx);
    if (mpctx->sh_audio && sh_video && at_frame) {
        mpctx->last_av_difference = a_pos - mpctx->video_pts - audio_delay;
        if (mpctx->time_frame > 0)
            mpctx->last_av_difference +=
                    mpctx->time_frame * opts->playback_speed;
        if (mpctx->last_av_difference > 0.5 && drop_frame_cnt > 50
            && !mpctx->drop_message_shown) {
            mp_tmsg(MSGT_AVSYNC, MSGL_WARN, SystemTooSlow);
            mpctx->drop_message_shown = true;
        }
    }
    if (opts->quiet)
        return;

    if (a_pos == MP_NOPTS_VALUE)
        a_pos = -9;  // don't print a huge negative number

    int width;
    char *line;
    unsigned pos = 0;
    get_screen_size();
    if (screen_width > 0)
        width = screen_width;
    else
        width = 80;
#if defined(__MINGW32__) || defined(__CYGWIN__) || defined(__OS2__)
    /* Windows command line is broken (MinGW's rxvt works, but we
     * should not depend on that). */
    width--;
#endif
    line = malloc(width + 1); // one additional char for the terminating null

    // Audio time
    if (mpctx->sh_audio) {
        saddf(line, &pos, width, "A:%6.1f ", a_pos);
        if (!sh_video) {
            float len = get_time_length(mpctx);
            saddf(line, &pos, width, "(");
            sadd_hhmmssf(line, &pos, width, a_pos);
            saddf(line, &pos, width, ") of %.1f (", len);
            sadd_hhmmssf(line, &pos, width, len);
            saddf(line, &pos, width, ") ");
        }
    }

    // Video time
    if (sh_video)
        saddf(line, &pos, width, "V:%6.1f ", mpctx->video_pts);

    // A-V sync
    if (mpctx->sh_audio && sh_video)
        saddf(line, &pos, width, "A-V:%7.3f ct:%7.3f ",
              mpctx->last_av_difference, mpctx->total_avsync_change);

    // Video stats
    if (sh_video)
        saddf(line, &pos, width, "%3d/%3d ",
              (int)sh_video->num_frames,
              (int)sh_video->num_frames_decoded);

    // CPU usage
    if (sh_video) {
        if (sh_video->timer > 0.5)
            saddf(line, &pos, width, "%2d%% %2d%% %4.1f%% ",
                  (int)(100.0 * video_time_usage * opts->playback_speed / (double)sh_video->timer),
                  (int)(100.0 * vout_time_usage * opts->playback_speed / (double)sh_video->timer),
                  (100.0 * audio_time_usage * opts->playback_speed / (double)sh_video->timer));
        else
            saddf(line, &pos, width, "??%% ??%% ??,?%% ");
    } else if (mpctx->sh_audio) {
        if (mpctx->delay > 0.5)
            saddf(line, &pos, width, "%4.1f%% ",
                  100.0 * audio_time_usage / (double)mpctx->delay);
        else
            saddf(line, &pos, width, "??,?%% ");
    }

    // VO stats
    if (sh_video)
        saddf(line, &pos, width, "%d %d ", drop_frame_cnt, output_quality);

#ifdef CONFIG_STREAM_CACHE
    // cache stats
    if (stream_cache_size > 0)
        saddf(line, &pos, width, "%d%% ", cache_fill_status(mpctx->stream));
#endif

    // other
    if (opts->playback_speed != 1)
        saddf(line, &pos, width, "%4.2fx ", opts->playback_speed);

    // end
    if (erase_to_end_of_line) {
        line[pos] = 0;
        mp_msg(MSGT_STATUSLINE, MSGL_STATUS,
               "%s%s\r", line, erase_to_end_of_line);
    } else {
        memset(&line[pos], ' ', width - pos);
        line[width] = 0;
        mp_msg(MSGT_STATUSLINE, MSGL_STATUS, "%s\r", line);
    }
    free(line);

    mpctx->status_printed = true;
}

struct stream_dump_progress {
    uint64_t count;
    unsigned start_time;
    unsigned last_print_time;
};

static void stream_dump_progress_start(struct stream_dump_progress *p)
{
    p->start_time = p->last_print_time = GetTimerMS();
    p->count = 0;
}

static void stream_dump_progress(struct stream_dump_progress *p,
                                 uint64_t len, stream_t *stream)
{
    p->count += len;
    unsigned t = GetTimerMS();
    if (t - p->last_print_time < 1000)
        return;

    uint64_t start = stream->start_pos;
    uint64_t end   = stream->end_pos;
    uint64_t pos   = stream->pos;

    p->last_print_time = t;
    /* TODO: pretty print sizes; ETA */
    if (end > start && pos >= start && pos <= end) {
        mp_tmsg(MSGT_STATUSLINE, MSGL_STATUS,
                "dump: %"PRIu64 " bytes written (~%.1f%%)",
                p->count, 100.0 * (pos - start) / (end - start));
        mp_msg(MSGT_STATUSLINE, MSGL_STATUS, "\r");
    } else {
        mp_tmsg(MSGT_STATUSLINE, MSGL_STATUS,
                "dump: %"PRIu64 " bytes written", p->count);
        mp_msg(MSGT_STATUSLINE, MSGL_STATUS, "\r");
    }
}

static void stream_dump_progress_end(struct stream_dump_progress *p, char *name)
{
    mp_msg(MSGT_CPLAYER, MSGL_INFO, "dump: %"PRIu64 " bytes written to '%s'.\n",
           p->count, name);
}

/**
 * \brief build a chain of audio filters that converts the input format
 * to the ao's format, taking into account the current playback_speed.
 * sh_audio describes the requested input format of the chain.
 * ao describes the requested output format of the chain.
 */
static int build_afilter_chain(struct MPContext *mpctx)
{
    struct sh_audio *sh_audio = mpctx->sh_audio;
    struct ao *ao = mpctx->ao;
    struct MPOpts *opts = &mpctx->opts;
    int new_srate;
    int result;
    if (!sh_audio) {
        mpctx->mixer.afilter = NULL;
        return 0;
    }
    if (af_control_any_rev(sh_audio->afilter,
                           AF_CONTROL_PLAYBACK_SPEED | AF_CONTROL_SET,
                           &opts->playback_speed))
        new_srate = sh_audio->samplerate;
    else {
        new_srate = sh_audio->samplerate * opts->playback_speed;
        if (new_srate != ao->samplerate) {
            // limits are taken from libaf/af_resample.c
            if (new_srate < 8000)
                new_srate = 8000;
            if (new_srate > 192000)
                new_srate = 192000;
            opts->playback_speed = (float)new_srate / sh_audio->samplerate;
        }
    }
    result =  init_audio_filters(sh_audio, new_srate,
                                 &ao->samplerate, &ao->channels, &ao->format);
    mpctx->mixer.afilter = sh_audio->afilter;
    return result;
}


typedef struct mp_osd_msg mp_osd_msg_t;
struct mp_osd_msg {
    /// Previous message on the stack.
    mp_osd_msg_t *prev;
    /// Message text.
    char *msg;
    int id, level, started;
    /// Display duration in ms.
    unsigned time;
};

/// OSD message stack.
static mp_osd_msg_t *osd_msg_stack = NULL;

/**
 *  \brief Add a message on the OSD message stack
 *
 *  If a message with the same id is already present in the stack
 *  it is pulled on top of the stack, otherwise a new message is created.
 *
 */
static void set_osd_msg_va(int id, int level, int time, const char *fmt,
                           va_list ap)
{
    mp_osd_msg_t *msg, *last = NULL;

    // look if the id is already in the stack
    for (msg = osd_msg_stack; msg && msg->id != id;
         last = msg, msg = msg->prev) ;
    // not found: alloc it
    if (!msg) {
        msg = talloc_zero(NULL, mp_osd_msg_t);
        msg->prev = osd_msg_stack;
        osd_msg_stack = msg;
    } else if (last) { // found, but it's not on top of the stack
        last->prev = msg->prev;
        msg->prev = osd_msg_stack;
        osd_msg_stack = msg;
    }
    talloc_free(msg->msg);
    // write the msg
    msg->msg = talloc_vasprintf(msg, fmt, ap);
    // set id and time
    msg->id = id;
    msg->level = level;
    msg->time = time;

}

void set_osd_msg(int id, int level, int time, const char *fmt, ...)
{
    va_list ap;
    va_start(ap, fmt);
    set_osd_msg_va(id, level, time, fmt, ap);
    va_end(ap);
}

void set_osd_tmsg(int id, int level, int time, const char *fmt, ...)
{
    va_list ap;
    va_start(ap, fmt);
    set_osd_msg_va(id, level, time, mp_gtext(fmt), ap);
    va_end(ap);
}

/**
 *  \brief Remove a message from the OSD stack
 *
 *  This function can be used to get rid of a message right away.
 *
 */

void rm_osd_msg(int id)
{
    mp_osd_msg_t *msg, *last = NULL;

    // Search for the msg
    for (msg = osd_msg_stack; msg && msg->id != id;
         last = msg, msg = msg->prev) ;
    if (!msg)
        return;

    // Detach it from the stack and free it
    if (last)
        last->prev = msg->prev;
    else
        osd_msg_stack = msg->prev;
    talloc_free(msg);
}

/**
 *  \brief Remove all messages from the OSD stack
 *
 */

static void clear_osd_msgs(void)
{
    mp_osd_msg_t *msg = osd_msg_stack, *prev = NULL;
    while (msg) {
        prev = msg->prev;
        talloc_free(msg);
        msg = prev;
    }
    osd_msg_stack = NULL;
}

/**
 *  \brief Get the current message from the OSD stack.
 *
 *  This function decrements the message timer and destroys the old ones.
 *  The message that should be displayed is returned (if any).
 *
 */

static mp_osd_msg_t *get_osd_msg(struct MPContext *mpctx)
{
    struct MPOpts *opts = &mpctx->opts;
    mp_osd_msg_t *msg, *prev, *last = NULL;
    static unsigned last_update = 0;
    unsigned now = GetTimerMS();
    unsigned diff;
    char hidden_dec_done = 0;

    if (mpctx->osd_visible) {
        // 36000000 means max timed visibility is 1 hour into the future, if
        // the difference is greater assume it's wrapped around from below 0
        if (mpctx->osd_visible - now > 36000000) {
            mpctx->osd_visible = 0;
            vo_osd_progbar_type = -1; // disable
            vo_osd_changed(OSDTYPE_PROGBAR);
            mpctx->osd_function = mpctx->paused ? OSD_PAUSE : OSD_PLAY;
        }
    }
    if (mpctx->osd_show_percentage_until - now > 36000000)
        mpctx->osd_show_percentage_until = 0;

    if (!last_update)
        last_update = now;
    diff = now >= last_update ? now - last_update : 0;

    last_update = now;

    // Look for the first message in the stack with high enough level.
    for (msg = osd_msg_stack; msg; last = msg, msg = prev) {
        prev = msg->prev;
        if (msg->level > opts->osd_level && hidden_dec_done)
            continue;
        // The message has a high enough level or it is the first hidden one
        // in both cases we decrement the timer or kill it.
        if (!msg->started || msg->time > diff) {
            if (msg->started)
                msg->time -= diff;
            else
                msg->started = 1;
            // display it
            if (msg->level <= opts->osd_level)
                return msg;
            hidden_dec_done = 1;
            continue;
        }
        // kill the message
        talloc_free(msg);
        if (last) {
            last->prev = prev;
            msg = last;
        } else {
            osd_msg_stack = prev;
            msg = NULL;
        }
    }
    // Nothing found
    return NULL;
}

/**
 * \brief Display the OSD bar.
 *
 * Display the OSD bar or fall back on a simple message.
 *
 */

void set_osd_bar(struct MPContext *mpctx, int type, const char *name,
                 double min, double max, double val)
{
    struct MPOpts *opts = &mpctx->opts;
    if (opts->osd_level < 1)
        return;

    if (mpctx->sh_video && opts->term_osd != 1) {
        mpctx->osd_visible = (GetTimerMS() + 1000) | 1;
        vo_osd_progbar_type = type;
        vo_osd_progbar_value = 256 * (val - min) / (max - min);
        vo_osd_changed(OSDTYPE_PROGBAR);
        return;
    }

    set_osd_msg(OSD_MSG_BAR, 1, opts->osd_duration, "%s: %d %%",
                name, ROUND(100 * (val - min) / (max - min)));
}

/**
 * \brief Display text subtitles on the OSD
 */
void set_osd_subtitle(struct MPContext *mpctx, subtitle *subs)
{
    int i;
    vo_sub = subs;
    vo_osd_changed(OSDTYPE_SUBTITLE);
    if (!mpctx->sh_video) {
        // reverse order, since newest set_osd_msg is displayed first
        for (i = SUB_MAX_TEXT - 1; i >= 0; i--) {
            if (!subs || i >= subs->lines || !subs->text[i])
                rm_osd_msg(OSD_MSG_SUB_BASE + i);
            else {
                // HACK: currently display time for each sub line
                // except the last is set to 2 seconds.
                int display_time = i == subs->lines - 1 ? 180000 : 2000;
                set_osd_msg(OSD_MSG_SUB_BASE + i, 1, display_time,
                            "%s", subs->text[i]);
            }
        }
    }
}

/**
 * \brief Update the OSD message line.
 *
 * This function displays the current message on the vo OSD or on the term.
 * If the stack is empty and the OSD level is high enough the timer
 * is displayed (only on the vo OSD).
 *
 */

static void update_osd_msg(struct MPContext *mpctx)
{
    struct MPOpts *opts = &mpctx->opts;
    mp_osd_msg_t *msg;
    struct osd_state *osd = mpctx->osd;
    char osd_text_timer[128];

    if (mpctx->add_osd_seek_info) {
        double percentage = get_percent_pos(mpctx);
        set_osd_bar(mpctx, 0, "Position", 0, 100, percentage);
        if (mpctx->sh_video && opts->term_osd != 1)
            mpctx->osd_show_percentage_until = (GetTimerMS() + 1000) | 1;
        mpctx->add_osd_seek_info = false;
    }

    // Look if we have a msg
    if ((msg = get_osd_msg(mpctx))) {
        if (mpctx->sh_video && opts->term_osd != 1) {
            if (strcmp(osd->osd_text, msg->msg)) {
                osd_set_text(osd, msg->msg);
                vo_osd_changed(OSDTYPE_OSD);
            }
        } else if (opts->term_osd) {
            if (strcmp(mpctx->terminal_osd_text, msg->msg)) {
                talloc_free(mpctx->terminal_osd_text);
                mpctx->terminal_osd_text = talloc_strdup(mpctx, msg->msg);
                mp_msg(MSGT_CPLAYER, MSGL_STATUS, "%s%s\n", opts->term_osd_esc,
                       mpctx->terminal_osd_text);
            }
        }
        return;
    }

    if (mpctx->sh_video && opts->term_osd != 1) {
        // fallback on the timer
        if (opts->osd_level >= 2) {
            int len = get_time_length(mpctx);
            int percentage = -1;
            char percentage_text[10];
            char fractions_text[4];
            double fpts = get_current_time(mpctx);
            int pts = fpts;

            if (mpctx->osd_show_percentage_until)
                percentage = get_percent_pos(mpctx);

            if (percentage >= 0)
                snprintf(percentage_text, 9, " (%d%%)", percentage);
            else
                percentage_text[0] = 0;

            if (opts->osd_fractions == 1) {
                //print fractions as sub-second timestamp
                snprintf(fractions_text, sizeof(fractions_text), ".%02d",
                         (int)((fpts - pts) * 100));
            } else if (opts->osd_fractions == 2) {
                /* Print fractions by estimating the frame count within the
                 * second.
                 *
                 * Rounding or cutting off numbers after the decimal point
                 * causes problems because of float's precision and movies
                 * whose first frame is not exactly at timestamp 0. Therefore,
                 * we add 0.2 and cut off at the decimal point, which proved
                 * to be good heuristic.
                 */
                double fps = mpctx->sh_video->fps;
                if (fps <= 1 || fps > 99)
                    strcpy(fractions_text, ".??");
                else
                    snprintf(fractions_text, sizeof(fractions_text), ".%02d",
                             (int) ((fpts - pts) * fps + 0.2));
            } else {
                //do not print fractions
                fractions_text[0] = 0;
            }

            if (opts->osd_level == 3)
                snprintf(osd_text_timer, sizeof(osd_text_timer),
                         "%c %02d:%02d:%02d%s / %02d:%02d:%02d%s",
                         mpctx->osd_function, pts / 3600, (pts / 60) % 60, pts % 60,
                         fractions_text, len / 3600, (len / 60) % 60, len % 60,
                         percentage_text);
            else
                snprintf(osd_text_timer, sizeof(osd_text_timer),
                         "%c %02d:%02d:%02d%s%s",
                         mpctx->osd_function, pts / 3600, (pts / 60) % 60,
                         pts % 60, fractions_text, percentage_text);
        } else
            osd_text_timer[0] = 0;

        if (strcmp(osd->osd_text, osd_text_timer)) {
            osd_set_text(osd, osd_text_timer);
            vo_osd_changed(OSDTYPE_OSD);
        }
        return;
    }

    // Clear the term osd line
<<<<<<< HEAD
    if (opts->term_osd && mpctx->terminal_osd_text[0]) {
        mpctx->terminal_osd_text[0] = '\0';
=======
    if (opts->term_osd && osd->osd_text[0]) {
        osd->osd_text[0] = 0;
>>>>>>> afecdb68
        mp_msg(MSGT_CPLAYER, MSGL_STATUS, "%s\n", opts->term_osd_esc);
    }
}


void reinit_audio_chain(struct MPContext *mpctx)
{
    struct MPOpts *opts = &mpctx->opts;
    struct ao *ao;
    if (!mpctx->sh_audio)
        return;
    if (!(mpctx->initialized_flags & INITIALIZED_ACODEC)) {
        current_module = "init_audio_codec";
        mp_msg(MSGT_CPLAYER, MSGL_INFO, "==========================================================================\n");
        if (!init_best_audio_codec(mpctx->sh_audio, audio_codec_list, audio_fm_list))
            goto init_error;
        mpctx->initialized_flags |= INITIALIZED_ACODEC;
        mp_msg(MSGT_CPLAYER, MSGL_INFO, "==========================================================================\n");
    }


    current_module = "af_preinit";
    if (!(mpctx->initialized_flags & INITIALIZED_AO)) {
        mpctx->initialized_flags |= INITIALIZED_AO;
        mpctx->ao = ao_create();
        mpctx->ao->samplerate = force_srate;
        mpctx->ao->format = opts->audio_output_format;
    }
    ao = mpctx->ao;

    // first init to detect best values
    if (!init_audio_filters(mpctx->sh_audio,  // preliminary init
                            // input:
                            mpctx->sh_audio->samplerate,
                            // output:
                            &ao->samplerate, &ao->channels, &ao->format)) {
        mp_tmsg(MSGT_CPLAYER, MSGL_ERR, "Error at audio filter chain "
                "pre-init!\n");
        exit_player(mpctx, EXIT_ERROR);
    }
    if (!ao->initialized) {
        current_module = "ao2_init";
        ao->buffersize = opts->ao_buffersize;
        ao_init(ao, opts->audio_driver_list);
        if (!ao->initialized) {
            mp_tmsg(MSGT_CPLAYER, MSGL_ERR,
                    "Could not open/initialize audio device -> no sound.\n");
            goto init_error;
        }
        ao->buffer.start = talloc_new(ao);
        mp_msg(MSGT_CPLAYER, MSGL_INFO,
               "AO: [%s] %dHz %dch %s (%d bytes per sample)\n",
               ao->driver->info->short_name,
               ao->samplerate, ao->channels,
               af_fmt2str_short(ao->format),
               af_fmt2bits(ao->format) / 8);
        mp_msg(MSGT_CPLAYER, MSGL_V, "AO: Description: %s\nAO: Author: %s\n",
               ao->driver->info->name, ao->driver->info->author);
        if (strlen(ao->driver->info->comment) > 0)
            mp_msg(MSGT_CPLAYER, MSGL_V, "AO: Comment: %s\n",
                   ao->driver->info->comment);
    }

    // init audio filters:
    current_module = "af_init";
    if (!build_afilter_chain(mpctx)) {
        mp_tmsg(MSGT_CPLAYER, MSGL_ERR,
                "Couldn't find matching filter/ao format!\n");
        goto init_error;
    }
    mpctx->mixer.ao = ao;
    mpctx->mixer.volstep = volstep;
    mixer_reinit(&mpctx->mixer);
    mpctx->syncing_audio = true;
    return;

init_error:
    uninit_player(mpctx, INITIALIZED_ACODEC | INITIALIZED_AO);
    mpctx->sh_audio = mpctx->d_audio->sh = NULL; // -> nosound
    mpctx->d_audio->id = -2;
}


// Return pts value corresponding to the end point of audio written to the
// ao so far.
static double written_audio_pts(struct MPContext *mpctx)
{
    sh_audio_t *sh_audio = mpctx->sh_audio;
    demux_stream_t *d_audio = mpctx->d_audio;
    // first calculate the end pts of audio that has been output by decoder
    double a_pts = sh_audio->pts;
    if (a_pts != MP_NOPTS_VALUE)
        // Good, decoder supports new way of calculating audio pts.
        // sh_audio->pts is the timestamp of the latest input packet with
        // known pts that the decoder has decoded. sh_audio->pts_bytes is
        // the amount of bytes the decoder has written after that timestamp.
        a_pts += sh_audio->pts_bytes / (double) sh_audio->o_bps;
    else {
        // Decoder doesn't support new way of calculating pts (or we're
        // being called before it has decoded anything with known timestamp).
        // Use the old method of audio pts calculation: take the timestamp
        // of last packet with known pts the decoder has read data from,
        // and add amount of bytes read after the beginning of that packet
        // divided by input bps. This will be inaccurate if the input/output
        // ratio is not constant for every audio packet or if it is constant
        // but not accurately known in sh_audio->i_bps.

        a_pts = d_audio->pts;
        if (a_pts == MP_NOPTS_VALUE)
            return a_pts;

        // ds_tell_pts returns bytes read after last timestamp from
        // demuxing layer, decoder might use sh_audio->a_in_buffer for bytes
        // it has read but not decoded
        if (sh_audio->i_bps)
            a_pts += (ds_tell_pts(d_audio) - sh_audio->a_in_buffer_len) /
                     (double)sh_audio->i_bps;
    }
    // Now a_pts hopefully holds the pts for end of audio from decoder.
    // Substract data in buffers between decoder and audio out.

    // Decoded but not filtered
    a_pts -= sh_audio->a_buffer_len / (double)sh_audio->o_bps;

    // Data buffered in audio filters, measured in bytes of "missing" output
    double buffered_output = af_calc_delay(sh_audio->afilter);

    // Data that was ready for ao but was buffered because ao didn't fully
    // accept everything to internal buffers yet
    buffered_output += mpctx->ao->buffer.len;

    // Filters divide audio length by playback_speed, so multiply by it
    // to get the length in original units without speedup or slowdown
    a_pts -= buffered_output * mpctx->opts.playback_speed / mpctx->ao->bps;

    return a_pts + mpctx->video_offset;
}

// Return pts value corresponding to currently playing audio.
double playing_audio_pts(struct MPContext *mpctx)
{
    double pts = written_audio_pts(mpctx);
    if (pts == MP_NOPTS_VALUE)
        return pts;
    return pts - mpctx->opts.playback_speed *ao_get_delay(mpctx->ao);
}

static bool is_av_sub(int type)
{
    return type == 'b' || type == 'p' || type == 'x';
}

void update_subtitles(struct MPContext *mpctx, double refpts,
                      double sub_offset, bool reset)
{
    struct MPOpts *opts = &mpctx->opts;
    struct sh_video *sh_video = mpctx->sh_video;
    struct demux_stream *d_sub = mpctx->d_sub;
    double curpts = refpts + sub_delay;
    unsigned char *packet = NULL;
    int len;
    struct sh_sub *sh_sub = d_sub->sh;
    int type = sh_sub ? sh_sub->type : 'v';
    static subtitle subs;
    if (reset) {
        if (sh_sub)
            sub_reset(sh_sub, mpctx->osd);
        sub_clear_text(&subs, MP_NOPTS_VALUE);
        if (vo_sub)
            set_osd_subtitle(mpctx, NULL);
        if (vo_spudec) {
            spudec_reset(vo_spudec);
            vo_osd_changed(OSDTYPE_SPU);
        }
        if (is_av_sub(type))
            reset_avsub(sh_sub);
        return;
    }
    // find sub
    if (mpctx->subdata) {
        if (sub_fps == 0)
            sub_fps = sh_video ? sh_video->fps : 25;
        current_module = "find_sub";
        find_sub(mpctx, mpctx->subdata, curpts *
                 (mpctx->subdata->sub_uses_time ? 100. : sub_fps));
        if (vo_sub)
            mpctx->vo_sub_last = vo_sub;
    }

    // DVD sub:
    if (vobsub_id >= 0 || type == 'v') {
        int timestamp;
        current_module = "spudec";
        /* Get a sub packet from the DVD or a vobsub */
        while (1) {
            // Vobsub
            len = 0;
            if (vo_vobsub) {
                if (curpts >= 0) {
                    len = vobsub_get_packet(vo_vobsub, curpts,
                                            (void **)&packet, &timestamp);
                    if (len > 0)
                        mp_dbg(MSGT_CPLAYER, MSGL_V, "\rVOB sub: len=%d "
                               "v_pts=%5.3f v_timer=%5.3f sub=%5.3f ts=%d \n",
                               len, refpts, sh_video->timer,
                               timestamp / 90000.0, timestamp);
                }
            } else {
                // DVD sub
                len = ds_get_packet_sub(d_sub, (unsigned char **)&packet);
                if (len > 0) {
                    // XXX This is wrong, sh_video->pts can be arbitrarily
                    // much behind demuxing position. Unfortunately using
                    // d_video->pts which would have been the simplest
                    // improvement doesn't work because mpeg specific hacks
                    // in video.c set d_video->pts to 0.
                    float x = d_sub->pts - refpts;
                    if (x > -20 && x < 20) // prevent missing subs on pts reset
                        timestamp = 90000 * d_sub->pts;
                    else
                        timestamp = 90000 * curpts;
                    mp_dbg(MSGT_CPLAYER, MSGL_V, "\rDVD sub: len=%d  "
                           "v_pts=%5.3f  s_pts=%5.3f  ts=%d \n", len,
                           refpts, d_sub->pts, timestamp);
                }
            }
            if (len <= 0 || !packet)
                break;
            // create it only here, since with some broken demuxers we might
            // type = v but no DVD sub and we currently do not change the
            // "original frame size" ever after init, leading to wrong-sized
            // PGS subtitles.
            if (!vo_spudec)
                vo_spudec = spudec_new(NULL);
            if (vo_vobsub || timestamp >= 0)
                spudec_assemble(vo_spudec, packet, len, timestamp);
        }
    } else if (is_text_sub(type) || is_av_sub(type) || type == 'd') {
        if (type == 'd' && !d_sub->demuxer->teletext) {
            tt_stream_props tsp = { 0 };
            void *ptr = &tsp;
            if (teletext_control(NULL, TV_VBI_CONTROL_START, &ptr) ==
                    VBI_CONTROL_TRUE)
                d_sub->demuxer->teletext = ptr;
        }
        if (d_sub->non_interleaved)
            ds_get_next_pts(d_sub);

        while (d_sub->first) {
            double subpts = ds_get_next_pts(d_sub) + sub_offset;
            if (subpts > curpts) {
                // Libass handled subs can be fed to it in advance
                if (!opts->ass_enabled || !is_text_sub(type))
                    break;
                // Try to avoid demuxing whole file at once
                if (d_sub->non_interleaved && subpts > curpts + 1)
                    break;
            }
            double duration = d_sub->first->duration;
            len = ds_get_packet_sub(d_sub, &packet);
            if (is_av_sub(type)) {
                int ret = decode_avsub(sh_sub, packet, len, subpts, duration);
                if (ret < 0)
                    mp_msg(MSGT_SPUDEC, MSGL_WARN, "lavc failed decoding "
                           "subtitle\n");
                continue;
            }
            if (type == 'm') {
                if (len < 2)
                    continue;
                len = FFMIN(len - 2, AV_RB16(packet));
                packet += 2;
            }
            if (type == 'd') {
                if (d_sub->demuxer->teletext) {
                    uint8_t *p = packet;
                    p++;
                    len--;
                    while (len >= 46) {
                        int sublen = p[1];
                        if (p[0] == 2 || p[0] == 3)
                            teletext_control(d_sub->demuxer->teletext,
                                             TV_VBI_CONTROL_DECODE_DVB, p + 2);
                        p   += sublen + 2;
                        len -= sublen + 2;
                    }
                }
                continue;
            }
            if (sh_sub && sh_sub->active) {
                sub_decode(sh_sub, mpctx->osd, packet, len, subpts, duration);
                continue;
            }
            if (subpts != MP_NOPTS_VALUE) {
                if (duration < 0)
                    sub_clear_text(&subs, MP_NOPTS_VALUE);
                if (type == 'a') { // ssa/ass subs without libass => convert to plaintext
                    int i;
                    unsigned char *p = packet;
                    for (i = 0; i < 8 && *p != '\0'; p++)
                        if (*p == ',')
                            i++;
                    if (*p == '\0')  /* Broken line? */
                        continue;
                    len -= p - packet;
                    packet = p;
                }
                double endpts = MP_NOPTS_VALUE;
                if (subpts != MP_NOPTS_VALUE && duration >= 0)
                    endpts = subpts + duration;
                sub_add_text(&subs, packet, len, endpts);
                set_osd_subtitle(mpctx, &subs);
            }
            if (d_sub->non_interleaved)
                ds_get_next_pts(d_sub);
        }
        if (!opts->ass_enabled)
            if (sub_clear_text(&subs, curpts))
                set_osd_subtitle(mpctx, &subs);
    }
    if (vo_spudec) {
        spudec_heartbeat(vo_spudec, 90000 * curpts);
        if (spudec_changed(vo_spudec))
            vo_osd_changed(OSDTYPE_SPU);
    }

    current_module = NULL;
}

static void update_teletext(sh_video_t *sh_video, demuxer_t *demuxer, int reset)
{
    int page_changed;

    if (!demuxer->teletext)
        return;

    //Also forcing page update when such ioctl is not supported or call error occured
    if (teletext_control(demuxer->teletext, TV_VBI_CONTROL_IS_CHANGED,
            &page_changed) != VBI_CONTROL_TRUE)
        page_changed = 1;

    if (!page_changed)
        return;

    if (teletext_control(demuxer->teletext, TV_VBI_CONTROL_GET_VBIPAGE,
            &vo_osd_teletext_page) != VBI_CONTROL_TRUE)
        vo_osd_teletext_page = NULL;
    if (teletext_control(demuxer->teletext, TV_VBI_CONTROL_GET_HALF_PAGE,
            &vo_osd_teletext_half) != VBI_CONTROL_TRUE)
        vo_osd_teletext_half = 0;
    if (teletext_control(demuxer->teletext, TV_VBI_CONTROL_GET_MODE,
            &vo_osd_teletext_mode) != VBI_CONTROL_TRUE)
        vo_osd_teletext_mode = 0;
    if (teletext_control(demuxer->teletext, TV_VBI_CONTROL_GET_FORMAT,
            &vo_osd_teletext_format) != VBI_CONTROL_TRUE)
        vo_osd_teletext_format = 0;
    vo_osd_changed(OSDTYPE_TELETEXT);

    teletext_control(demuxer->teletext, TV_VBI_CONTROL_MARK_UNCHANGED, NULL);
}

static int check_framedrop(struct MPContext *mpctx, double frame_time)
{
    struct MPOpts *opts = &mpctx->opts;
    // check for frame-drop:
    current_module = "check_framedrop";
    if (mpctx->sh_audio && !mpctx->ao->untimed && !mpctx->d_audio->eof) {
        static int dropped_frames;
        float delay = opts->playback_speed * ao_get_delay(mpctx->ao);
        float d = delay - mpctx->delay;
        ++total_frame_cnt;
        // we should avoid dropping too many frames in sequence unless we
        // are too late. and we allow 100ms A-V delay here:
        if (d < -dropped_frames * frame_time - 0.100 && !mpctx->paused
            && !mpctx->restart_playback) {
            ++drop_frame_cnt;
            ++dropped_frames;
            return frame_dropping;
        } else
            dropped_frames = 0;
    }
    return 0;
}


#ifdef HAVE_RTC
int rtc_fd = -1;
#endif

static float timing_sleep(struct MPContext *mpctx, float time_frame)
{
#ifdef HAVE_RTC
    if (rtc_fd >= 0) {
        // -------- RTC -----------
        current_module = "sleep_rtc";
        while (time_frame > 0.000) {
            unsigned long rtc_ts;
            if (read(rtc_fd, &rtc_ts, sizeof(rtc_ts)) <= 0)
                mp_tmsg(MSGT_CPLAYER, MSGL_ERR,
                        "Linux RTC read error: %s\n", strerror(errno));
            time_frame -= get_relative_time(mpctx);
        }
    } else
#endif
    {
        // assume kernel HZ=100 for softsleep, works with larger HZ but with
        // unnecessarily high CPU usage
        struct MPOpts *opts = &mpctx->opts;
        float margin = opts->softsleep ? 0.011 : 0;
        current_module = "sleep_timer";
        while (time_frame > margin) {
            usec_sleep(1000000 * (time_frame - margin));
            time_frame -= get_relative_time(mpctx);
        }
        if (opts->softsleep) {
            current_module = "sleep_soft";
            if (time_frame < 0)
                mp_tmsg(MSGT_AVSYNC, MSGL_WARN,
                        "Warning! Softsleep underflow!\n");
            while (time_frame > 0)
                time_frame -= get_relative_time(mpctx);  // burn the CPU
        }
    }
    return time_frame;
}

static int select_subtitle(MPContext *mpctx)
{
    struct MPOpts *opts = &mpctx->opts;
    // find the best sub to use
    int id;
    int found = 0;
    mpctx->global_sub_pos = -1; // no subs by default
    if (vobsub_id >= 0) {
        // if user asks for a vobsub id, use that first.
        id = vobsub_id;
        found = mp_property_do("sub_vob", M_PROPERTY_SET, &id, mpctx) ==
                M_PROPERTY_OK;
    }

    if (!found && opts->sub_id >= 0) {
        // if user asks for a dvd sub id, use that next.
        id = opts->sub_id;
        found = mp_property_do("sub_demux", M_PROPERTY_SET, &id, mpctx) ==
                M_PROPERTY_OK;
    }

    if (!found) {
        // if there are text subs to use, use those.  (autosubs come last here)
        id = 0;
        found = mp_property_do("sub_file", M_PROPERTY_SET, &id, mpctx) ==
                M_PROPERTY_OK;
    }

    if (!found && opts->sub_id == -1) {
        // finally select subs by language and container hints
        if (opts->sub_id == -1)
            opts->sub_id =
                demuxer_sub_track_by_lang_and_default(mpctx->d_sub->demuxer,
                                                      opts->sub_lang);
        if (opts->sub_id >= 0) {
            id = opts->sub_id;
            found = mp_property_do("sub_demux", M_PROPERTY_SET, &id, mpctx) ==
                    M_PROPERTY_OK;
        }
    }
    return found;
}

#ifdef CONFIG_DVDNAV
#ifndef FF_B_TYPE
#define FF_B_TYPE 3
#endif
/// store decoded video image
static mp_image_t *mp_dvdnav_copy_mpi(mp_image_t *to_mpi,
                                      mp_image_t *from_mpi)
{
    mp_image_t *mpi;

    /// Do not store B-frames
    if (from_mpi->pict_type == FF_B_TYPE)
        return to_mpi;

    if (to_mpi &&
        to_mpi->w == from_mpi->w &&
        to_mpi->h == from_mpi->h &&
        to_mpi->imgfmt == from_mpi->imgfmt)
        mpi = to_mpi;
    else {
        if (to_mpi)
            free_mp_image(to_mpi);
        if (from_mpi->w == 0 || from_mpi->h == 0)
            return NULL;
        mpi = alloc_mpi(from_mpi->w, from_mpi->h, from_mpi->imgfmt);
    }

    copy_mpi(mpi, from_mpi);
    return mpi;
}

static void mp_dvdnav_reset_stream(MPContext *ctx)
{
    struct MPOpts *opts = &ctx->opts;
    if (ctx->sh_video) {
        /// clear video pts
        ctx->d_video->pts = 0.0f;
        ctx->sh_video->pts = 0.0f;
        ctx->sh_video->i_pts = 0.0f;
        ctx->sh_video->last_pts = 0.0f;
        ctx->sh_video->num_buffered_pts = 0;
        ctx->sh_video->num_frames = 0;
        ctx->sh_video->num_frames_decoded = 0;
        ctx->sh_video->timer = 0.0f;
        ctx->sh_video->stream_delay = 0.0f;
        ctx->sh_video->timer = 0;
        ctx->demuxer->stream_pts = MP_NOPTS_VALUE;
    }

    if (ctx->sh_audio) {
        /// free audio packets and reset
        ds_free_packs(ctx->d_audio);
        audio_delay -= ctx->sh_audio->stream_delay;
        ctx->delay = -audio_delay;
        ao_reset(ctx->ao);
        resync_audio_stream(ctx->sh_audio);
    }

    audio_delay = 0.0f;
    ctx->sub_counts[SUB_SOURCE_DEMUX] = mp_dvdnav_number_of_subs(ctx->stream);
    if (opts->sub_lang && opts->sub_id == dvdsub_lang_id) {
        dvdsub_lang_id = mp_dvdnav_sid_from_lang(ctx->stream, opts->sub_lang);
        if (dvdsub_lang_id != opts->sub_id) {
            opts->sub_id = dvdsub_lang_id;
            select_subtitle(ctx);
        }
    }

    /// clear all EOF related flags
    ctx->d_video->eof = ctx->d_audio->eof = ctx->stream->eof = 0;
}

/// Restore last decoded DVDNAV (still frame)
static mp_image_t *mp_dvdnav_restore_smpi(struct MPContext *mpctx,
                                          int *in_size,
                                          unsigned char **start,
                                          mp_image_t *decoded_frame)
{
    if (mpctx->stream->type != STREAMTYPE_DVDNAV)
        return decoded_frame;

    /// a change occurred in dvdnav stream
    if (mp_dvdnav_cell_has_changed(mpctx->stream, 0)) {
        mp_dvdnav_read_wait(mpctx->stream, 1, 1);
        mp_dvdnav_context_free(mpctx);
        mp_dvdnav_reset_stream(mpctx);
        mp_dvdnav_read_wait(mpctx->stream, 0, 1);
        mp_dvdnav_cell_has_changed(mpctx->stream, 1);
    }

    if (*in_size < 0) {
        float len;

        /// Display still frame, if any
        if (mpctx->nav_smpi && !mpctx->nav_buffer)
            decoded_frame = mpctx->nav_smpi;

        /// increment video frame : continue playing after still frame
        len = get_time_length(mpctx);
        if (mpctx->sh_video->pts >= len &&
            mpctx->sh_video->pts > 0.0 && len > 0.0) {
            mp_dvdnav_skip_still(mpctx->stream);
            mp_dvdnav_skip_wait(mpctx->stream);
        }
        mpctx->sh_video->pts += 1 / mpctx->sh_video->fps;

        if (mpctx->nav_buffer) {
            *start = mpctx->nav_start;
            *in_size = mpctx->nav_in_size;
            if (mpctx->nav_start)
                memcpy(*start, mpctx->nav_buffer, mpctx->nav_in_size);
        }
    }

    return decoded_frame;
}

/// Save last decoded DVDNAV (still frame)
static void mp_dvdnav_save_smpi(struct MPContext *mpctx, int in_size,
                                unsigned char *start,
                                mp_image_t *decoded_frame)
{
    if (mpctx->stream->type != STREAMTYPE_DVDNAV)
        return;

    free(mpctx->nav_buffer);
    mpctx->nav_buffer  = NULL;
    mpctx->nav_start   = NULL;
    mpctx->nav_in_size = -1;

    if (in_size > 0)
        mpctx->nav_buffer = malloc(in_size);
    if (mpctx->nav_buffer) {
        mpctx->nav_start = start;
        mpctx->nav_in_size = in_size;
        memcpy(mpctx->nav_buffer, start, in_size);
    }

    if (decoded_frame && mpctx->nav_smpi != decoded_frame)
        mpctx->nav_smpi = mp_dvdnav_copy_mpi(mpctx->nav_smpi, decoded_frame);
}
#endif /* CONFIG_DVDNAV */

/* Modify video timing to match the audio timeline. There are two main
 * reasons this is needed. First, video and audio can start from different
 * positions at beginning of file or after a seek (MPlayer starts both
 * immediately even if they have different pts). Second, the file can have
 * audio timestamps that are inconsistent with the duration of the audio
 * packets, for example two consecutive timestamp values differing by
 * one second but only a packet with enough samples for half a second
 * of playback between them.
 */
static void adjust_sync(struct MPContext *mpctx, double frame_time)
{
    current_module = "av_sync";

    if (!mpctx->sh_audio || mpctx->syncing_audio)
        return;

    double a_pts = written_audio_pts(mpctx) - mpctx->delay;
    double v_pts = mpctx->sh_video->pts;
    double av_delay = a_pts - v_pts;
    // Try to sync vo_flip() so it will *finish* at given time
    av_delay += mpctx->last_vo_flip_duration;
    av_delay -= audio_delay;   // This much pts difference is desired

    double change = av_delay * 0.1;
    double max_change = default_max_pts_correction >= 0 ?
                        default_max_pts_correction : frame_time * 0.1;
    if (change < -max_change)
        change = -max_change;
    else if (change > max_change)
        change = max_change;
    mpctx->delay += change;
    mpctx->total_avsync_change += change;
}

static int write_to_ao(struct MPContext *mpctx, void *data, int len, int flags,
                       double pts)
{
    if (mpctx->paused)
        return 0;
    struct ao *ao = mpctx->ao;
    double bps = ao->bps / mpctx->opts.playback_speed;
    ao->pts = pts;
    // hack used by some mpeg-writing AOs
    ao->brokenpts = ((mpctx->sh_video ? mpctx->sh_video->timer : 0) +
                     mpctx->delay) * 90000.0;
    int played = ao_play(mpctx->ao, data, len, flags);
    if (played > 0) {
        mpctx->delay += played / bps;
        // Keep correct pts for remaining data - could be used to flush
        // remaining buffer when closing ao.
        ao->pts += played / bps;
    }
    return played;
}

#define ASYNC_PLAY_DONE -3
static int audio_start_sync(struct MPContext *mpctx, int playsize)
{
    struct ao *ao = mpctx->ao;
    struct MPOpts *opts = &mpctx->opts;
    sh_audio_t * const sh_audio = mpctx->sh_audio;
    int res;

    // Timing info may not be set without
    res = decode_audio(sh_audio, &ao->buffer, 1);
    if (res < 0)
        return res;

    int bytes;
    bool did_retry = false;
    double written_pts;
    double bps = ao->bps / opts->playback_speed;
    bool hrseek = mpctx->hrseek_active;   // audio only hrseek
    mpctx->hrseek_active = false;
    while (1) {
        written_pts = written_audio_pts(mpctx);
        double ptsdiff;
        if (hrseek)
            ptsdiff = written_pts - mpctx->hrseek_pts;
        else
            ptsdiff = written_pts - mpctx->sh_video->pts - mpctx->delay
                      - audio_delay;
        bytes = ptsdiff * bps;
        bytes -= bytes % (ao->channels * af_fmt2bits(ao->format) / 8);

        // ogg demuxers give packets without timing
        if (written_pts <= 1 && sh_audio->pts == MP_NOPTS_VALUE) {
            if (!did_retry) {
                // Try to read more data to see packets that have pts
                int res = decode_audio(sh_audio, &ao->buffer, ao->bps);
                if (res < 0)
                    return res;
                did_retry = true;
                continue;
            }
            bytes = 0;
        }

        if (fabs(ptsdiff) > 300)   // pts reset or just broken?
            bytes = 0;

        if (bytes > 0)
            break;

        mpctx->syncing_audio = false;
        int a = FFMIN(-bytes, FFMAX(playsize, 20000));
        int res = decode_audio(sh_audio, &ao->buffer, a);
        bytes += ao->buffer.len;
        if (bytes >= 0) {
            memmove(ao->buffer.start,
                    ao->buffer.start + ao->buffer.len - bytes, bytes);
            ao->buffer.len = bytes;
            if (res < 0)
                return res;
            return decode_audio(sh_audio, &ao->buffer, playsize);
        }
        ao->buffer.len = 0;
        if (res < 0)
            return res;
    }
    if (hrseek)
        // Don't add silence in audio-only case even if position is too late
        return 0;
    int fillbyte = 0;
    if ((ao->format & AF_FORMAT_SIGN_MASK) == AF_FORMAT_US)
        fillbyte = 0x80;
    if (bytes >= playsize) {
        /* This case could fall back to the one below with
         * bytes = playsize, but then silence would keep accumulating
         * in a_out_buffer if the AO accepts less data than it asks for
         * in playsize. */
        char *p = malloc(playsize);
        memset(p, fillbyte, playsize);
        write_to_ao(mpctx, p, playsize, 0, written_pts - bytes / bps);
        free(p);
        return ASYNC_PLAY_DONE;
    }
    mpctx->syncing_audio = false;
    decode_audio_prepend_bytes(&ao->buffer, bytes, fillbyte);
    return decode_audio(sh_audio, &ao->buffer, playsize);
}

static int fill_audio_out_buffers(struct MPContext *mpctx)
{
    struct MPOpts *opts = &mpctx->opts;
    struct ao *ao = mpctx->ao;
    unsigned int t;
    double tt;
    int playsize;
    int playflags = 0;
    bool audio_eof = false;
    bool partial_fill = false;
    sh_audio_t * const sh_audio = mpctx->sh_audio;
    bool modifiable_audio_format = !(ao->format & AF_FORMAT_SPECIAL_MASK);
    int unitsize = ao->channels * af_fmt2bits(ao->format) / 8;

    current_module = "play_audio";

    if (ao->untimed && mpctx->sh_video && mpctx->delay > 0)
        return 0;

    // hack used by some mpeg-writing AOs
    ao->brokenpts = ((mpctx->sh_video ? mpctx->sh_video->timer : 0) +
                     mpctx->delay) * 90000.0;

    if (mpctx->paused)
        playsize = 1;   // just initialize things (audio pts at least)
    else
        playsize = ao_get_space(ao);

    // Fill buffer if needed:
    current_module = "decode_audio";
    t = GetTimer();

    // Coming here with hrseek_active still set means audio-only
    if (!mpctx->sh_video)
        mpctx->syncing_audio = false;
    if (!opts->initial_audio_sync || !modifiable_audio_format) {
        mpctx->syncing_audio = false;
        mpctx->hrseek_active = false;
    }

    int res;
    if (mpctx->syncing_audio || mpctx->hrseek_active)
        res = audio_start_sync(mpctx, playsize);
    else
        res = decode_audio(sh_audio, &ao->buffer, playsize);
    if (res < 0) {  // EOF, error or format change
        if (res == -2) {
            /* The format change isn't handled too gracefully. A more precise
             * implementation would require draining buffered old-format audio
             * while displaying video, then doing the output format switch.
             */
            uninit_player(mpctx, INITIALIZED_AO);
            reinit_audio_chain(mpctx);
            return -1;
        } else if (res == ASYNC_PLAY_DONE)
            return 0;
        else if (mpctx->d_audio->eof)
            audio_eof = true;
    }
    t = GetTimer() - t;
    tt = t * 0.000001f;
    audio_time_usage += tt;
    if (mpctx->timeline && modifiable_audio_format) {
        double endpts = mpctx->timeline[mpctx->timeline_part + 1].start;
        double bytes = (endpts - written_audio_pts(mpctx) + audio_delay)
                       * ao->bps / opts->playback_speed;
        if (playsize > bytes) {
            playsize = FFMAX(bytes, 0);
            playflags |= AOPLAY_FINAL_CHUNK;
            audio_eof = true;
            partial_fill = true;
        }
    }

    assert(ao->buffer.len % unitsize == 0);
    if (playsize > ao->buffer.len) {
        partial_fill = true;
        playsize = ao->buffer.len;
        if (audio_eof)
            playflags |= AOPLAY_FINAL_CHUNK;
    }
    playsize -= playsize % unitsize;
    if (!playsize)
        return partial_fill && audio_eof ? -2 : -partial_fill;

    // play audio:
    current_module = "play_audio";

    int played = write_to_ao(mpctx, ao->buffer.start, playsize, playflags,
                             written_audio_pts(mpctx));
    assert(played % unitsize == 0);
    ao->buffer_playable_size = playsize - played;

    if (played > 0) {
        ao->buffer.len -= played;
        memmove(ao->buffer.start, ao->buffer.start + played, ao->buffer.len);
    } else if (!mpctx->paused && audio_eof && ao_get_delay(ao) < .04) {
        // Sanity check to avoid hanging in case current ao doesn't output
        // partial chunks and doesn't check for AOPLAY_FINAL_CHUNK
        return -2;
    }

    return -partial_fill;
}

static int sleep_until_near_frame(struct MPContext *mpctx, float *time_frame,
                                  bool sync_to_audio, float *aq_sleep_time)
{
    struct MPOpts *opts = &mpctx->opts;
    double audio_limit = 2;
    current_module = "calc_sleep_time";

    if (mpctx->restart_playback)
        return 0;

    *time_frame -= get_relative_time(mpctx); // reset timer

    if (sync_to_audio) {
        float delay = ao_get_delay(mpctx->ao);
        mp_dbg(MSGT_AVSYNC, MSGL_DBG2, "delay=%f\n", delay);

        if (opts->autosync) {
            /*
             * Adjust this raw delay value by calculating the expected
             * delay for this frame and generating a new value which is
             * weighted between the two.  The higher autosync is, the
             * closer to the delay value gets to that which "-nosound"
             * would have used, and the longer it will take for A/V
             * sync to settle at the right value (but it eventually will.)
             * This settling time is very short for values below 100.
             */
            float predicted = mpctx->delay / opts->playback_speed + *time_frame;
            float difference = delay - predicted;
            delay = predicted + difference / (float)opts->autosync;
        }

        *time_frame = delay - mpctx->delay / opts->playback_speed;

        // delay = amount of audio buffered in soundcard/driver
        delay = FFMIN(delay, 0.5);
        delay = FFMAX(delay, 0.1);
        audio_limit = delay;
    } else {
        // If we're lagging more than 200 ms behind the right playback rate,
        // don't try to "catch up".
        // If benchmark is set always output frames as fast as possible
        // without sleeping.
        if (*time_frame < -0.2 || opts->benchmark)
            *time_frame = 0;
    }

    double t = *time_frame - mpctx->video_out->flip_queue_offset;

    if (t <= 0.05)
        return 0;

    t -= 0.05;
    if (t > audio_limit * 0.6)
        t = audio_limit * 0.5;
    *aq_sleep_time += t;
    mp_input_get_cmd(mpctx->input, t * 1000 + 1, 1);
    return 1;
}

int reinit_video_chain(struct MPContext *mpctx)
{
    struct MPOpts *opts = &mpctx->opts;
    sh_video_t * const sh_video = mpctx->sh_video;
    if (!sh_video){
        uninit_player(mpctx, INITIALIZED_VO);
        return 0;
    }

    double ar = -1.0;
    //================== Init VIDEO (codec & libvo) ==========================
    if (!opts->fixed_vo || !(mpctx->initialized_flags & INITIALIZED_VO)) {
        current_module = "preinit_libvo";

        //shouldn't we set dvideo->id=-2 when we fail?
        //if((mpctx->video_out->preinit(vo_subdevice))!=0){
        if (!(mpctx->video_out = init_best_video_out(opts, mpctx->x11_state,
                                                     mpctx->key_fifo,
                                                     mpctx->input))) {
            mp_tmsg(MSGT_CPLAYER, MSGL_FATAL, "Error opening/initializing "
                    "the selected video_out (-vo) device.\n");
            goto err_out;
        }
        mpctx->initialized_flags |= INITIALIZED_VO;
    }

    if (stream_control(mpctx->demuxer->stream, STREAM_CTRL_GET_ASPECT_RATIO,
                &ar) != STREAM_UNSUPPORTED)
        mpctx->sh_video->stream_aspect = ar;
    current_module = "init_video_filters";
    {
        char *vf_arg[] = {
            "_oldargs_", (char *)mpctx->video_out, NULL
        };
        sh_video->vfilter = vf_open_filter(opts, NULL, "vo", vf_arg);
    }

#ifdef CONFIG_ASS
    if (opts->ass_enabled) {
        int i;
        int insert = 1;
        if (opts->vf_settings)
            for (i = 0; opts->vf_settings[i].name; ++i)
                if (strcmp(opts->vf_settings[i].name, "ass") == 0) {
                    insert = 0;
                    break;
                }
        if (insert) {
            extern vf_info_t vf_info_ass;
            const vf_info_t *libass_vfs[] = {
                &vf_info_ass, NULL
            };
            char *vf_arg[] = {
                "auto", "1", NULL
            };
            int retcode = 0;
            struct vf_instance *vf_ass = vf_open_plugin_noerr(opts, libass_vfs,
                                                              sh_video->vfilter,
                                                              "ass", vf_arg,
                                                              &retcode);
            if (vf_ass)
                sh_video->vfilter = vf_ass;
            else if (retcode == -1) // vf_ass open() returns -1 VO has EOSD
                mp_msg(MSGT_CPLAYER, MSGL_V, "[ass] vf_ass not needed\n");
            else
                mp_msg(MSGT_CPLAYER, MSGL_ERR,
                       "ASS: cannot add video filter\n");
        }
    }
#endif

    sh_video->vfilter = append_filters(sh_video->vfilter, opts->vf_settings);

#ifdef CONFIG_ASS
    if (opts->ass_enabled)
        sh_video->vfilter->control(sh_video->vfilter, VFCTRL_INIT_EOSD,
                                   mpctx->ass_library);
#endif

    current_module = "init_video_codec";

    mp_msg(MSGT_CPLAYER, MSGL_INFO, "==========================================================================\n");
    init_best_video_codec(sh_video, video_codec_list, video_fm_list);
    mp_msg(MSGT_CPLAYER, MSGL_INFO, "==========================================================================\n");

    if (!sh_video->initialized) {
        if (!opts->fixed_vo)
            uninit_player(mpctx, INITIALIZED_VO);
        goto err_out;
    }

    mpctx->initialized_flags |= INITIALIZED_VCODEC;

    if (sh_video->codec)
        mp_msg(MSGT_IDENTIFY, MSGL_INFO,
               "ID_VIDEO_CODEC=%s\n", sh_video->codec->name);

    sh_video->last_pts = MP_NOPTS_VALUE;
    sh_video->num_buffered_pts = 0;
    sh_video->next_frame_time = 0;

    if (opts->auto_quality > 0) {
        // Auto quality option enabled
        output_quality = get_video_quality_max(sh_video);
        if (opts->auto_quality > output_quality)
            opts->auto_quality = output_quality;
        else
            output_quality = opts->auto_quality;
        mp_msg(MSGT_CPLAYER, MSGL_V,
               "AutoQ: setting quality to %d.\n", output_quality);
        set_video_quality(sh_video, output_quality);
    }

    // ========== Init display (sh_video->disp_w*sh_video->disp_h/out_fmt) ============

    current_module = "init_vo";

    return 1;

err_out:
    mpctx->sh_video = mpctx->d_video->sh = NULL;
    return 0;
}

static double update_video_nocorrect_pts(struct MPContext *mpctx)
{
    struct sh_video *sh_video = mpctx->sh_video;
    double frame_time = 0;
    struct vo *video_out = mpctx->video_out;
    while (1) {
        current_module = "filter_video";
        // In nocorrect-pts mode there is no way to properly time these frames
        if (vo_get_buffered_frame(video_out, 0) >= 0)
            break;
        if (vf_output_queued_frame(sh_video->vfilter))
            break;
        unsigned char *packet = NULL;
        frame_time = sh_video->next_frame_time;
        if (mpctx->restart_playback)
            frame_time = 0;
        int in_size = 0;
        while (!in_size)
            in_size = video_read_frame(sh_video, &sh_video->next_frame_time,
                                       &packet, force_fps);
        if (in_size < 0) {
#ifdef CONFIG_DVDNAV
            if (mpctx->stream->type == STREAMTYPE_DVDNAV) {
                if (mp_dvdnav_is_eof(mpctx->stream))
                    return -1;
                if (mpctx->d_video)
                    mpctx->d_video->eof = 0;
                if (mpctx->d_audio)
                    mpctx->d_audio->eof = 0;
                mpctx->stream->eof = 0;
            } else
#endif
            return -1;
        }
        if (in_size > max_framesize)
            max_framesize = in_size;
        sh_video->timer += frame_time;
        if (mpctx->sh_audio)
            mpctx->delay -= frame_time;
        // video_read_frame can change fps (e.g. for ASF video)
        vo_fps = sh_video->fps;
        int framedrop_type = check_framedrop(mpctx, frame_time);
        current_module = "decode video";

        void *decoded_frame;
#ifdef CONFIG_DVDNAV
        decoded_frame = mp_dvdnav_restore_smpi(mpctx, &in_size, &packet, NULL);
        if (in_size >= 0 && !decoded_frame)
#endif
        decoded_frame = decode_video(sh_video, NULL, packet, in_size,
                                     framedrop_type, sh_video->pts);
#ifdef CONFIG_DVDNAV
        // Save last still frame for future display
        mp_dvdnav_save_smpi(mpctx, in_size, packet, decoded_frame);
#endif
        if (decoded_frame) {
            current_module = "filter video";
            filter_video(sh_video, decoded_frame, sh_video->pts);
        }
        break;
    }
    return frame_time;
}

static void determine_frame_pts(struct MPContext *mpctx)
{
    struct sh_video *sh_video = mpctx->sh_video;
    struct MPOpts *opts = &mpctx->opts;

    if (opts->user_pts_assoc_mode)
        sh_video->pts_assoc_mode = opts->user_pts_assoc_mode;
    else if (sh_video->pts_assoc_mode == 0) {
        if (mpctx->d_video->demuxer->timestamp_type == TIMESTAMP_TYPE_PTS
            && sh_video->codec_reordered_pts != MP_NOPTS_VALUE)
            sh_video->pts_assoc_mode = 1;
        else
            sh_video->pts_assoc_mode = 2;
    } else {
        int probcount1 = sh_video->num_reordered_pts_problems;
        int probcount2 = sh_video->num_sorted_pts_problems;
        if (sh_video->pts_assoc_mode == 2) {
            int tmp = probcount1;
            probcount1 = probcount2;
            probcount2 = tmp;
        }
        if (probcount1 >= probcount2 * 1.5 + 2) {
            sh_video->pts_assoc_mode = 3 - sh_video->pts_assoc_mode;
            mp_msg(MSGT_CPLAYER, MSGL_V, "Switching to pts association mode "
                   "%d.\n", sh_video->pts_assoc_mode);
        }
    }
    sh_video->pts = sh_video->pts_assoc_mode == 1 ?
                    sh_video->codec_reordered_pts : sh_video->sorted_pts;
}

static double update_video(struct MPContext *mpctx)
{
    struct sh_video *sh_video = mpctx->sh_video;
    struct vo *video_out = mpctx->video_out;
    sh_video->vfilter->control(sh_video->vfilter, VFCTRL_SET_OSD_OBJ,
                               mpctx->osd); // hack for vf_expand
    if (!mpctx->opts.correct_pts)
        return update_video_nocorrect_pts(mpctx);

    double pts;

    while (1) {
        current_module = "filter_video";
        if (vo_get_buffered_frame(video_out, false) >= 0)
            break;
        // XXX Time used in this call is not counted in any performance
        // timer now
        if (vf_output_queued_frame(sh_video->vfilter))
            break;
        int in_size = 0;
        unsigned char *buf = NULL;
        pts = MP_NOPTS_VALUE;
        struct demux_packet *pkt;
        while (1) {
            pkt = ds_get_packet2(mpctx->d_video, false);
            if (!pkt || pkt->len)
                break;
            /* Packets with size 0 are assumed to not correspond to frames,
             * but to indicate the absence of a frame in formats like AVI
             * that must have packets at fixed timecode intervals. */
        }
        if (pkt) {
            in_size = pkt->len;
            buf = pkt->buffer;
            pts = pkt->pts;
        }
        if (pts != MP_NOPTS_VALUE)
            pts += mpctx->video_offset;
        if (in_size > max_framesize)
            max_framesize = in_size;
        current_module = "decode video";
        if (pts >= mpctx->hrseek_pts - .005)
            mpctx->hrseek_framedrop = false;
        int framedrop_type = mpctx->hrseek_framedrop ? 1 :
                             check_framedrop(mpctx, sh_video->frametime);
        void *decoded_frame = decode_video(sh_video, pkt, buf, in_size,
                                           framedrop_type, pts);
        if (decoded_frame) {
            determine_frame_pts(mpctx);
            current_module = "filter video";
            filter_video(sh_video, decoded_frame, sh_video->pts);
        } else if (!pkt) {
            if (vo_get_buffered_frame(video_out, true) < 0)
                return -1;
        }
        break;
    }

    if (!video_out->frame_loaded)
        return 0;

    pts = video_out->next_pts;
    if (pts == MP_NOPTS_VALUE) {
        mp_msg(MSGT_CPLAYER, MSGL_ERR, "Video pts after filters MISSING\n");
        // Try to use decoder pts from before filters
        pts = sh_video->pts;
        if (pts == MP_NOPTS_VALUE)
            pts = sh_video->last_pts;
    }
    if (mpctx->hrseek_active && pts < mpctx->hrseek_pts - .005) {
        vo_skip_frame(video_out);
        return 0;
    }
    mpctx->hrseek_active = false;
    sh_video->pts = pts;
    if (sh_video->last_pts == MP_NOPTS_VALUE)
        sh_video->last_pts = sh_video->pts;
    else if (sh_video->last_pts > sh_video->pts) {
        mp_msg(MSGT_CPLAYER, MSGL_INFO, "Decreasing video pts: %f < %f\n",
               sh_video->pts, sh_video->last_pts);
        /* If the difference in pts is small treat it as jitter around the
         * right value (possibly caused by incorrect timestamp ordering) and
         * just show this frame immediately after the last one.
         * Treat bigger differences as timestamp resets and start counting
         * timing of later frames from the position of this one. */
        if (sh_video->last_pts - sh_video->pts > 0.5)
            sh_video->last_pts = sh_video->pts;
        else
            sh_video->pts = sh_video->last_pts;
    }
    double frame_time = sh_video->pts - sh_video->last_pts;
    sh_video->last_pts = sh_video->pts;
    sh_video->timer += frame_time;
    if (mpctx->sh_audio)
        mpctx->delay -= frame_time;
    return frame_time;
}

static int get_cache_fill(struct MPContext *mpctx)
{
#ifdef CONFIG_STREAM_CACHE
    if (stream_cache_size > 0)
        return cache_fill_status(mpctx->stream);
#endif
    return -1;
}

static void update_pause_message(struct MPContext *mpctx)
{
    struct MPOpts *opts = &mpctx->opts;

    if (opts->quiet)
        return;

    int cache_fill = get_cache_fill(mpctx);
    bool cache_changed = cache_fill != mpctx->paused_cache_fill;

    if (!mpctx->status_printed && !cache_changed)
        return;

    char *msg = mp_gtext("  =====  PAUSE  =====");
    char *tmpmem = NULL;
    if (cache_fill >= 0)
        msg = tmpmem = talloc_asprintf(NULL, "%s %d%%", msg, cache_fill);

    if (opts->term_osd && !mpctx->sh_video) {
        set_osd_msg(OSD_MSG_PAUSE, 1, 0, "%s", msg);
        update_osd_msg(mpctx);
    } else {
        if (mpctx->status_printed)
            mp_msg(MSGT_CPLAYER, MSGL_STATUS, "\n");
        mp_msg(MSGT_CPLAYER, MSGL_STATUS, "%s\r", msg);
    }

    mpctx->paused_cache_fill = cache_fill;
    mpctx->status_printed = false;

    talloc_free(tmpmem);
}

void pause_player(struct MPContext *mpctx)
{
    if (mpctx->paused)
        return;
    mpctx->paused = 1;
    mpctx->step_frames = 0;
    mpctx->time_frame -= get_relative_time(mpctx);
    mpctx->osd_function = OSD_PAUSE;

    if (mpctx->video_out && mpctx->sh_video && mpctx->video_out->config_ok)
        vo_control(mpctx->video_out, VOCTRL_PAUSE, NULL);

    if (mpctx->ao && mpctx->sh_audio)
        ao_pause(mpctx->ao);    // pause audio, keep data if possible

    mpctx->paused_cache_fill = get_cache_fill(mpctx);
    mpctx->status_printed = true;
    update_pause_message(mpctx);

    if (!mpctx->opts.quiet)
        mp_msg(MSGT_IDENTIFY, MSGL_INFO, "ID_PAUSED\n");
}

void unpause_player(struct MPContext *mpctx)
{
    if (!mpctx->paused)
        return;
    mpctx->paused = 0;
    if (!mpctx->step_frames)
        mpctx->osd_function = OSD_PLAY;

    if (mpctx->ao && mpctx->sh_audio)
        ao_resume(mpctx->ao);
    if (mpctx->video_out && mpctx->sh_video && mpctx->video_out->config_ok
        && !mpctx->step_frames)
        vo_control(mpctx->video_out, VOCTRL_RESUME, NULL);      // resume video
    (void)get_relative_time(mpctx);     // ignore time that passed during pause
}

static int redraw_osd(struct MPContext *mpctx)
{
    struct sh_video *sh_video = mpctx->sh_video;
    struct vf_instance *vf = sh_video->vfilter;
    if (sh_video->output_flags & VFCAP_OSD_FILTER)
        return -1;
    if (vo_redraw_frame(mpctx->video_out) < 0)
        return -1;
    mpctx->osd->pts = mpctx->video_pts;
    if (!(sh_video->output_flags & VFCAP_EOSD_FILTER))
        vf->control(vf, VFCTRL_DRAW_EOSD, mpctx->osd);
    vf->control(vf, VFCTRL_DRAW_OSD, mpctx->osd);
    vo_flip_page(mpctx->video_out, 0, -1);
    return 0;
}

void add_step_frame(struct MPContext *mpctx)
{
    mpctx->step_frames++;
    if (mpctx->video_out && mpctx->sh_video && mpctx->video_out->config_ok)
        vo_control(mpctx->video_out, VOCTRL_PAUSE, NULL);
    unpause_player(mpctx);
}

static void pause_loop(struct MPContext *mpctx)
{
    mp_cmd_t *cmd;

    update_pause_message(mpctx);

    while ((cmd = mp_input_get_cmd(mpctx->input, 20, 1)) == NULL
           || cmd->id == MP_CMD_SET_MOUSE_POS || cmd->pausing == 4) {
        if (cmd) {
            cmd = mp_input_get_cmd(mpctx->input, 0, 0);
            run_command(mpctx, cmd);
            mp_cmd_free(cmd);
            continue;
        }
        if (mpctx->sh_video && mpctx->video_out)
            vo_check_events(mpctx->video_out);
        update_osd_msg(mpctx);
        int hack = vo_osd_changed(0);
        vo_osd_changed(hack);
        if (hack || mpctx->sh_video && mpctx->video_out->want_redraw)
            break;
        update_pause_message(mpctx);
    }
}

// Execute EDL command for the current position if one exists
static void edl_update(MPContext *mpctx)
{
    if (!next_edl_record)
        return;

    if (!mpctx->sh_video) {
        mp_tmsg(MSGT_CPLAYER, MSGL_ERR,
                "Cannot use EDL without video, disabling.\n");
        free_edl(edl_records);
        next_edl_record = NULL;
        edl_records = NULL;
        return;
    }

    if (get_current_time(mpctx) >= next_edl_record->start_sec) {
        if (next_edl_record->action == EDL_SKIP) {
            mpctx->osd_function = OSD_FFW;
            queue_seek(mpctx, MPSEEK_RELATIVE, next_edl_record->length_sec, 0);
            mp_msg(MSGT_CPLAYER, MSGL_DBG4, "EDL_SKIP: start [%f], stop "
                   "[%f], length [%f]\n", next_edl_record->start_sec,
                   next_edl_record->stop_sec, next_edl_record->length_sec);
        } else if (next_edl_record->action == EDL_MUTE) {
            mp_msg(MSGT_CPLAYER, MSGL_DBG4, "EDL_MUTE: [%f] ignored\n",
                   next_edl_record->start_sec);
        }
        next_edl_record = next_edl_record->next;
    }
}

static void reinit_decoders(struct MPContext *mpctx)
{
    reinit_video_chain(mpctx);
    reinit_audio_chain(mpctx);
    mp_property_do("sub", M_PROPERTY_SET, &(int){mpctx->global_sub_pos}, mpctx);
}

static void seek_reset(struct MPContext *mpctx, bool reset_ao)
{
    if (mpctx->sh_video) {
        current_module = "seek_video_reset";
        resync_video_stream(mpctx->sh_video);
        mpctx->sh_video->timer = 0;
        vo_seek_reset(mpctx->video_out);
        mpctx->sh_video->timer = 0;
        mpctx->sh_video->num_buffered_pts = 0;
        mpctx->sh_video->last_pts = MP_NOPTS_VALUE;
        mpctx->delay = 0;
        mpctx->time_frame = 0;
        mpctx->restart_playback = true;
        // Not all demuxers set d_video->pts during seek, so this value
        // (which is used by at least vobsub and edl code below) may
        // be completely wrong (probably 0).
        mpctx->sh_video->pts = mpctx->d_video->pts + mpctx->video_offset;
        mpctx->video_pts = mpctx->sh_video->pts;
        update_subtitles(mpctx, mpctx->sh_video->pts, mpctx->video_offset,
                         true);
        update_teletext(mpctx->sh_video, mpctx->demuxer, 1);
    }

    if (mpctx->sh_audio) {
        current_module = "seek_audio_reset";
        resync_audio_stream(mpctx->sh_audio);
        if (reset_ao)
            ao_reset(mpctx->ao);
        mpctx->ao->buffer.len = mpctx->ao->buffer_playable_size;
        mpctx->sh_audio->a_buffer_len = 0;
        if (!mpctx->sh_video)
            update_subtitles(mpctx, mpctx->sh_audio->pts,
                             mpctx->video_offset, true);
    }

    if (vo_vobsub && mpctx->sh_video) {
        current_module = "seek_vobsub_reset";
        vobsub_seek(vo_vobsub, mpctx->sh_video->pts);
    }

    mpctx->hrseek_active = false;
    mpctx->hrseek_framedrop = false;
    mpctx->total_avsync_change = 0;
    audio_time_usage = 0;
    video_time_usage = 0;
    vout_time_usage = 0;
    drop_frame_cnt = 0;

    current_module = NULL;
}

static bool timeline_set_part(struct MPContext *mpctx, int i)
{
    struct timeline_part *p = mpctx->timeline + mpctx->timeline_part;
    struct timeline_part *n = mpctx->timeline + i;
    mpctx->timeline_part = i;
    mpctx->video_offset = n->start - n->source_start;
    if (n->source == p->source)
        return false;
    enum stop_play_reason orig_stop_play = mpctx->stop_play;
    if (!mpctx->sh_video && mpctx->stop_play == KEEP_PLAYING)
        mpctx->stop_play = AT_END_OF_FILE;  // let audio uninit drain data
    uninit_player(mpctx, INITIALIZED_VCODEC | (mpctx->opts.fixed_vo ? 0 : INITIALIZED_VO) | (mpctx->opts.gapless_audio ? 0 : INITIALIZED_AO) | INITIALIZED_ACODEC | INITIALIZED_SUB);
    mpctx->stop_play = orig_stop_play;
    mpctx->demuxer = n->source->demuxer;
    mpctx->d_video = mpctx->demuxer->video;
    mpctx->d_audio = mpctx->demuxer->audio;
    mpctx->d_sub = mpctx->demuxer->sub;
    mpctx->sh_video = mpctx->d_video->sh;
    mpctx->sh_audio = mpctx->d_audio->sh;
    return true;
}

// Given pts, switch playback to the corresponding part.
// Return offset within that part.
static double timeline_set_from_time(struct MPContext *mpctx, double pts,
                                     bool *need_reset)
{
    if (pts < 0)
        pts = 0;
    for (int i = 0; i < mpctx->num_timeline_parts; i++) {
        struct timeline_part *p = mpctx->timeline + i;
        if (pts < (p + 1)->start) {
            *need_reset = timeline_set_part(mpctx, i);
            return pts - p->start + p->source_start;
        }
    }
    return -1;
}


// return -1 if seek failed (non-seekable stream?), 0 otherwise
static int seek(MPContext *mpctx, struct seek_params seek,
                bool timeline_fallthrough)
{
    struct MPOpts *opts = &mpctx->opts;

    current_module = "seek";
    if (mpctx->stop_play == AT_END_OF_FILE)
        mpctx->stop_play = KEEP_PLAYING;
    bool hr_seek = mpctx->demuxer->accurate_seek && opts->correct_pts;
    hr_seek &= seek.exact >= 0 && seek.type != MPSEEK_FACTOR;
    hr_seek &= opts->hr_seek == 0 && seek.type == MPSEEK_ABSOLUTE
               || opts->hr_seek > 0 || seek.exact > 0;
    if (seek.type == MPSEEK_FACTOR
        || seek.type == MPSEEK_ABSOLUTE
        && seek.amount < mpctx->last_chapter_pts
        || seek.amount < 0)
        mpctx->last_chapter_seek = -2;
    if (mpctx->timeline && seek.type == MPSEEK_FACTOR) {
        seek.amount *= mpctx->timeline[mpctx->num_timeline_parts].start;
        seek.type = MPSEEK_ABSOLUTE;
    }
    if ((mpctx->demuxer->accurate_seek || mpctx->timeline)
        && seek.type == MPSEEK_RELATIVE) {
        seek.type = MPSEEK_ABSOLUTE;
        seek.direction = seek.amount > 0 ? 1 : -1;
        seek.amount += get_current_time(mpctx);
    }

    /* At least the liba52 decoder wants to read from the input stream
     * during initialization, so reinit must be done after the demux_seek()
     * call that clears possible stream EOF. */
    bool need_reset = false;
    double demuxer_amount = seek.amount;
    if (mpctx->timeline) {
        demuxer_amount = timeline_set_from_time(mpctx, seek.amount,
                                                &need_reset);
        if (demuxer_amount == -1) {
            mpctx->stop_play = AT_END_OF_FILE;
            // Clear audio from current position
            if (mpctx->sh_audio) {
                ao_reset(mpctx->ao);
                mpctx->sh_audio->a_buffer_len = 0;
            }
            return -1;
        }
    }
    int demuxer_style = 0;
    switch (seek.type) {
    case MPSEEK_FACTOR:
        demuxer_style |= SEEK_FACTOR; // fallthrough
    case MPSEEK_ABSOLUTE:
        demuxer_style |= SEEK_ABSOLUTE;
    }
    if (hr_seek || seek.direction < 0)
        demuxer_style |= SEEK_BACKWARD;
    else if (seek.direction > 0)
        demuxer_style |= SEEK_FORWARD;

    if (hr_seek)
        demuxer_amount -= opts->hr_seek_demuxer_offset;
    int seekresult = demux_seek(mpctx->demuxer, demuxer_amount, audio_delay,
                                demuxer_style);
    if (need_reset)
        reinit_decoders(mpctx);
    if (seekresult == 0)
        return -1;

    seek_reset(mpctx, !timeline_fallthrough);

    /* Use the target time as "current position" for further relative
     * seeks etc until a new video frame has been decoded */
    if (seek.type == MPSEEK_ABSOLUTE) {
        mpctx->video_pts = seek.amount;
        mpctx->last_seek_pts = seek.amount;
    } else
        mpctx->last_seek_pts = MP_NOPTS_VALUE;

    if (hr_seek) {
        mpctx->hrseek_active = true;
        mpctx->hrseek_framedrop = true;
        mpctx->hrseek_pts = seek.amount;
    }

    mpctx->start_timestamp = GetTimerMS();

    return 0;
}

void queue_seek(struct MPContext *mpctx, enum seek_type type, double amount,
                int exact)
{
    struct seek_params *seek = &mpctx->seek;
    switch (type) {
    case MPSEEK_RELATIVE:
        if (seek->type == MPSEEK_FACTOR)
            return;  // Well... not common enough to bother doing better
        seek->amount += amount;
        seek->exact = FFMAX(seek->exact, exact);
        if (seek->type == MPSEEK_NONE)
            seek->exact = exact;
        if (seek->type == MPSEEK_ABSOLUTE)
            return;
        if (seek->amount == 0) {
            *seek = (struct seek_params){ 0 };
            return;
        }
        seek->type = MPSEEK_RELATIVE;
        return;
    case MPSEEK_ABSOLUTE:
    case MPSEEK_FACTOR:
        *seek = (struct seek_params) {
            .type = type,
            .amount = amount,
            .exact = exact,
        };
        return;
    case MPSEEK_NONE:
        *seek = (struct seek_params){ 0 };
        return;
    }
    abort();
}


double get_time_length(struct MPContext *mpctx)
{
    if (mpctx->timeline)
        return mpctx->timeline[mpctx->num_timeline_parts].start;

    struct demuxer *demuxer = mpctx->demuxer;
    double get_time_ans;
    // <= 0 means DEMUXER_CTRL_NOTIMPL or DEMUXER_CTRL_DONTKNOW
    if (demux_control(demuxer, DEMUXER_CTRL_GET_TIME_LENGTH,
                      (void *) &get_time_ans) > 0)
        return get_time_ans;

    struct sh_video *sh_video = mpctx->d_video->sh;
    struct sh_audio *sh_audio = mpctx->d_audio->sh;
    if (sh_video && sh_video->i_bps && sh_audio && sh_audio->i_bps)
        return (double) (demuxer->movi_end - demuxer->movi_start) /
               (sh_video->i_bps + sh_audio->i_bps);
    if (sh_video && sh_video->i_bps)
        return (double) (demuxer->movi_end - demuxer->movi_start) /
               sh_video->i_bps;
    if (sh_audio && sh_audio->i_bps)
        return (double) (demuxer->movi_end - demuxer->movi_start) /
               sh_audio->i_bps;
    return 0;
}

/* If there are timestamps from stream level then use those (for example
 * DVDs can have consistent times there while the MPEG-level timestamps
 * reset). */
double get_current_time(struct MPContext *mpctx)
{
    struct demuxer *demuxer = mpctx->demuxer;
    if (demuxer->stream_pts != MP_NOPTS_VALUE)
        return demuxer->stream_pts;
    struct sh_video *sh_video = demuxer->video->sh;
    if (sh_video)
        return mpctx->video_pts;
    double apts = playing_audio_pts(mpctx);
    if (apts != MP_NOPTS_VALUE)
        return apts;
    return mpctx->last_seek_pts;
}

int get_percent_pos(struct MPContext *mpctx)
{
    struct demuxer *demuxer = mpctx->demuxer;
    int ans = 0;
    if (mpctx->timeline)
        ans = get_current_time(mpctx) * 100 /
              mpctx->timeline[mpctx->num_timeline_parts].start;
    else if (demux_control(demuxer, DEMUXER_CTRL_GET_PERCENT_POS, &ans) > 0)
        ;
    else {
        int len = (demuxer->movi_end - demuxer->movi_start) / 100;
        off_t pos = demuxer->filepos > 0 ?
                    demuxer->filepos : stream_tell(demuxer->stream);
        if (len > 0)
            ans = (pos - demuxer->movi_start) / len;
        else
            ans = 0;
    }
    if (ans < 0)
        ans = 0;
    if (ans > 100)
        ans = 100;
    return ans;
}

// -2 is no chapters, -1 is before first chapter
int get_current_chapter(struct MPContext *mpctx)
{
    double current_pts = get_current_time(mpctx);
    if (!mpctx->chapters)
        return FFMAX(mpctx->last_chapter_seek,
                     demuxer_get_current_chapter(mpctx->demuxer, current_pts));

    int i;
    for (i = 1; i < mpctx->num_chapters; i++)
        if (current_pts < mpctx->chapters[i].start)
            break;
    return FFMAX(mpctx->last_chapter_seek, i - 1);
}

char *chapter_display_name(struct MPContext *mpctx, int chapter)
{
    char *name = chapter_name(mpctx, chapter);
    if (name) {
        name = talloc_asprintf(name, "(%d) %s", chapter + 1, name);
    } else {
        int chapter_count = get_chapter_count(mpctx);
        if (chapter_count <= 0)
            name = talloc_asprintf(NULL, "(%d)", chapter + 1);
        else
            name = talloc_asprintf(NULL, "(%d) of %d", chapter + 1,
                                   chapter_count);
    }
    return name;
}

// returns NULL if chapter name unavailable
char *chapter_name(struct MPContext *mpctx, int chapter)
{
    if (!mpctx->chapters)
        return demuxer_chapter_name(mpctx->demuxer, chapter);
    return talloc_strdup(NULL, mpctx->chapters[chapter].name);
}

// returns the start of the chapter in seconds
double chapter_start_time(struct MPContext *mpctx, int chapter)
{
    if (!mpctx->chapters)
        return demuxer_chapter_time(mpctx->demuxer, chapter, NULL);
    return mpctx->chapters[chapter].start;
}

int get_chapter_count(struct MPContext *mpctx)
{
    if (!mpctx->chapters)
        return demuxer_chapter_count(mpctx->demuxer);
    return mpctx->num_chapters;
}

int seek_chapter(struct MPContext *mpctx, int chapter, double *seek_pts)
{
    mpctx->last_chapter_seek = -2;
    if (!mpctx->chapters) {
        int res = demuxer_seek_chapter(mpctx->demuxer, chapter, seek_pts);
        if (res >= 0) {
            if (*seek_pts == -1)
                seek_reset(mpctx, true);
            else {
                mpctx->last_chapter_seek = res;
                mpctx->last_chapter_pts = *seek_pts;
            }
        }
        return res;
    }

    if (chapter >= mpctx->num_chapters)
        return -1;
    if (chapter < 0)
        chapter = 0;
    *seek_pts = mpctx->chapters[chapter].start;
    mpctx->last_chapter_seek = chapter;
    mpctx->last_chapter_pts = *seek_pts;
    return chapter;
}


static void run_playloop(struct MPContext *mpctx)
{
    struct MPOpts *opts = &mpctx->opts;
    float aq_sleep_time = 0;
    bool full_audio_buffers = false;

    if (opts->chapterrange[1] > 0) {
        int cur_chapter = get_current_chapter(mpctx);
        if (cur_chapter != -1 && cur_chapter + 1 > opts->chapterrange[1])
            mpctx->stop_play = PT_NEXT_ENTRY;
    }

    if (!mpctx->sh_audio && mpctx->d_audio->sh) {
        mpctx->sh_audio = mpctx->d_audio->sh;
        mpctx->sh_audio->ds = mpctx->d_audio;
        reinit_audio_chain(mpctx);
    }

    /*========================== PLAY AUDIO ============================*/

    if (!mpctx->sh_video)
        mpctx->restart_playback = false;

    if (mpctx->sh_audio && !mpctx->restart_playback) {
        int status = fill_audio_out_buffers(mpctx);
        full_audio_buffers = status >= 0 && !mpctx->ao->untimed;
        if (status == -2)
            // at eof, all audio at least written to ao
            if (!mpctx->sh_video)
                mpctx->stop_play = AT_END_OF_FILE;
    }


    if (!mpctx->sh_video) {
        if (mpctx->step_frames) {
            mpctx->step_frames = 0;
            pause_player(mpctx);
        }
        // handle audio-only case:
        double a_pos = 0, a_buf = 0;
        // sh_audio can be NULL due to video stream switching
        // TODO: handle this better
        if (mpctx->sh_audio) {
            a_buf = ao_get_delay(mpctx->ao);
            a_pos = written_audio_pts(mpctx) - mpctx->opts.playback_speed *
                    a_buf;
        }

        print_status(mpctx, a_pos, false);

        update_subtitles(mpctx, a_pos, mpctx->video_offset, false);
        update_osd_msg(mpctx);
        if (end_at.type == END_AT_TIME && end_at.pos < a_pos)
            mpctx->stop_play = AT_END_OF_FILE;
        else if (mpctx->timeline && mpctx->stop_play == AT_END_OF_FILE
                 && mpctx->timeline_part + 1 < mpctx->num_timeline_parts
                 && mpctx->sh_audio) {
            struct timeline_part *p = mpctx->timeline + mpctx->timeline_part;
            if (!opts->gapless_audio && p->source != (p + 1)->source
                && a_buf > 0.05) {
                mpctx->stop_play = KEEP_PLAYING;
                mp_input_get_cmd(mpctx->input, (a_buf - .05) * 1000, true);
            } else {
                seek(mpctx, (struct seek_params){ .type = MPSEEK_ABSOLUTE,
                                                  .amount = (p + 1)->start },
                     true);
            }
        } else if (!mpctx->stop_play) {
            int sleep_time = 100;
            if (mpctx->sh_audio) {
                if (mpctx->ao->untimed)
                    sleep_time = 0;
                else if (full_audio_buffers)
                    sleep_time = FFMAX(20, a_buf * 1000 - 50);
                else
                    sleep_time = 20;
                sleep_time = FFMIN(sleep_time, 100);
            }
            mp_input_get_cmd(mpctx->input, sleep_time, true);
        }
    } else {

        /*========================== PLAY VIDEO ============================*/

        vo_pts = mpctx->sh_video->timer * 90000.0;
        vo_fps = mpctx->sh_video->fps;

        bool blit_frame = mpctx->video_out->frame_loaded;
        if (!blit_frame) {
            double frame_time = update_video(mpctx);
            blit_frame = mpctx->video_out->frame_loaded;
            mp_dbg(MSGT_AVSYNC, MSGL_DBG2, "*** ftime=%5.3f ***\n", frame_time);
            if (mpctx->sh_video->vf_initialized < 0) {
                mp_tmsg(MSGT_CPLAYER, MSGL_FATAL,
                        "\nFATAL: Could not initialize video filters (-vf) "
                        "or video output (-vo).\n");
                mpctx->stop_play = PT_NEXT_ENTRY;
                return;
            }
            if (frame_time < 0)
                mpctx->stop_play = AT_END_OF_FILE;
            else if (!mpctx->restart_playback) {
                mpctx->time_frame += frame_time / opts->playback_speed;
                adjust_sync(mpctx, frame_time);
            }
        }
        if (mpctx->timeline) {
            struct timeline_part *next =
                mpctx->timeline + mpctx->timeline_part + 1;
            if (mpctx->sh_video->pts >= next->start
                || mpctx->stop_play == AT_END_OF_FILE
                && mpctx->timeline_part + 1 < mpctx->num_timeline_parts) {
                seek(mpctx, (struct seek_params){ .type = MPSEEK_ABSOLUTE,
                                                  .amount = next->start },
                     true);
                return;
            }
        }

        // ================================================================

        current_module = "vo_check_events";
        vo_check_events(mpctx->video_out);

#ifdef CONFIG_X11
        if (stop_xscreensaver) {
            current_module = "stop_xscreensaver";
            xscreensaver_heartbeat(mpctx->x11_state);
        }
#endif
        if (heartbeat_cmd) {
            static unsigned last_heartbeat;
            unsigned now = GetTimerMS();
            if (now - last_heartbeat > 30000) {
                last_heartbeat = now;
                system(heartbeat_cmd);
            }
        }

        bool frame_time_remaining = sleep_until_near_frame(mpctx,
                                                           &mpctx->time_frame,
                                                           full_audio_buffers,
                                                           &aq_sleep_time);

        //=================== FLIP PAGE (VIDEO BLT): ======================

        current_module = "flip_page";
        if (!frame_time_remaining && blit_frame) {
            vo_new_frame_imminent(mpctx->video_out);
            struct sh_video *sh_video = mpctx->sh_video;
            mpctx->video_pts = sh_video->pts;
            update_subtitles(mpctx, sh_video->pts, mpctx->video_offset, false);
            update_teletext(sh_video, mpctx->demuxer, 0);
            update_osd_msg(mpctx);
            struct vf_instance *vf = sh_video->vfilter;
            mpctx->osd->pts = mpctx->video_pts;
            vf->control(vf, VFCTRL_DRAW_EOSD, mpctx->osd);
            vf->control(vf, VFCTRL_DRAW_OSD, mpctx->osd);
            vo_osd_changed(0);

            mpctx->time_frame -= mpctx->video_out->flip_queue_offset;
            aq_sleep_time += mpctx->time_frame;
            // flag 256 means: libvo driver does its timing (dvb card)
            if (mpctx->time_frame > 0.001
                && !(mpctx->sh_video->output_flags & VFCAP_TIMER))
                mpctx->time_frame = timing_sleep(mpctx, mpctx->time_frame);
            mpctx->time_frame += mpctx->video_out->flip_queue_offset;

            unsigned int t2 = GetTimer();
            /* Playing with playback speed it's possible to get pathological
             * cases with mpctx->time_frame negative enough to cause an
             * overflow in pts_us calculation, thus the FFMAX. */
            double time_frame = FFMAX(mpctx->time_frame, -1);
            unsigned int pts_us = mpctx->last_time + time_frame * 1e6;
            int duration = -1;
            double pts2 = mpctx->video_out->next_pts2;
            if (pts2 != MP_NOPTS_VALUE && opts->correct_pts
                && !mpctx->restart_playback) {
                // expected A/V sync correction is ignored
                double diff = (pts2 - mpctx->video_pts);
                diff /= opts->playback_speed;
                if (mpctx->time_frame < 0)
                    diff += mpctx->time_frame;
                if (diff < 0)
                    diff = 0;
                if (diff > 10)
                    diff = 10;
                duration = diff * 1e6;
            }
            vo_flip_page(mpctx->video_out, pts_us | 1, duration);

            mpctx->last_vo_flip_duration = (GetTimer() - t2) * 0.000001;
            vout_time_usage += mpctx->last_vo_flip_duration;
            if (mpctx->video_out->driver->flip_page_timed) {
                // No need to adjust sync based on flip speed
                mpctx->last_vo_flip_duration = 0;
                // For print_status - VO call finishing early is OK for sync
                mpctx->time_frame -= get_relative_time(mpctx);
            }
            if (mpctx->restart_playback) {
                mpctx->syncing_audio = true;
                if (mpctx->sh_audio)
                    fill_audio_out_buffers(mpctx);
                mpctx->restart_playback = false;
                mpctx->time_frame = 0;
                get_relative_time(mpctx);
            }
            print_status(mpctx, MP_NOPTS_VALUE, true);
            screenshot_flip(mpctx);
        } else
            print_status(mpctx, MP_NOPTS_VALUE, false);

        if (opts->auto_quality > 0) {
            current_module = "autoq";
            if (output_quality < opts->auto_quality && aq_sleep_time > 0)
                ++output_quality;
            else if (output_quality > 1 && aq_sleep_time < 0)
                --output_quality;
            else if (output_quality > 0 && aq_sleep_time < -0.050f) // 50ms
                output_quality = 0;
            set_video_quality(mpctx->sh_video, output_quality);
        }

        if (!frame_time_remaining && blit_frame) {
            if (play_n_frames >= 0) {
                --play_n_frames;
                if (play_n_frames <= 0)
                    mpctx->stop_play = PT_NEXT_ENTRY;
            }
            if (mpctx->step_frames > 0) {
                mpctx->step_frames--;
                if (mpctx->step_frames == 0)
                    pause_player(mpctx);
            }
        }

        // FIXME: add size based support for -endpos
        if (end_at.type == END_AT_TIME &&
            !frame_time_remaining && end_at.pos <= mpctx->sh_video->pts)
            mpctx->stop_play = PT_NEXT_ENTRY;

    } // end if(mpctx->sh_video)

#ifdef CONFIG_DVDNAV
    if (mpctx->stream->type == STREAMTYPE_DVDNAV) {
        nav_highlight_t hl;
        mp_dvdnav_get_highlight(mpctx->stream, &hl);
        if (!vo_spudec || !spudec_apply_palette_crop(vo_spudec, hl.palette, hl.sx, hl.sy, hl.ex, hl.ey)) {
            osd_set_nav_box(hl.sx, hl.sy, hl.ex, hl.ey);
            vo_osd_changed(OSDTYPE_DVDNAV);
        } else {
            osd_set_nav_box(0, 0, 0, 0);
            vo_osd_changed(OSDTYPE_DVDNAV);
            vo_osd_changed(OSDTYPE_SPU);
        }

        if (mp_dvdnav_stream_has_changed(mpctx->stream)) {
            double ar = -1.0;
            if (mpctx->sh_video &&
                stream_control(mpctx->demuxer->stream,
                               STREAM_CTRL_GET_ASPECT_RATIO, &ar)
                != STREAM_UNSUPPORTED)
                mpctx->sh_video->stream_aspect = ar;
        }
    }
#endif

    //================= Keyboard events, SEEKing ====================

    current_module = "key_events";

    while (1) {
        mp_cmd_t *cmd;
        while ((cmd = mp_input_get_cmd(mpctx->input, 0, 1)) != NULL) {
            /* Allow running consecutive seek commands to combine them,
             * but execute the seek before running other commands.
             * If the user seeks continuously (keeps arrow key down)
             * try to finish showing a frame from one location before doing
             * another seek (which could lead to unchanging display). */
            if (mpctx->seek.type && cmd->id != MP_CMD_SEEK
                || mpctx->restart_playback && cmd->id == MP_CMD_SEEK
                && GetTimerMS() - mpctx->start_timestamp < 300)
                break;
            cmd = mp_input_get_cmd(mpctx->input, 0, 0);
            run_command(mpctx, cmd);
            mp_cmd_free(cmd);
            if (mpctx->stop_play)
                break;
        }
        bool slow_video = mpctx->sh_video && mpctx->video_out->frame_loaded;
        if (!(mpctx->paused || slow_video) || mpctx->stop_play
                || mpctx->seek.type || mpctx->restart_playback)
            break;
        if (mpctx->sh_video) {
            update_osd_msg(mpctx);
            int hack = vo_osd_changed(0);
            vo_osd_changed(hack);
            if (hack || mpctx->video_out->want_redraw) {
                if (redraw_osd(mpctx) < 0) {
                    if (mpctx->paused)
                        add_step_frame(mpctx);
                    break;
                } else
                    vo_osd_changed(0);
            }
        }
        if (!mpctx->paused)
            break;
        pause_loop(mpctx);
    }

    // handle -sstep
    if (step_sec > 0 && !mpctx->paused && !mpctx->restart_playback) {
        mpctx->osd_function = OSD_FFW;
        queue_seek(mpctx, MPSEEK_RELATIVE, step_sec, 0);
    }

    edl_update(mpctx);

    /* Looping. */
    if (opts->loop_times >= 0 && (mpctx->stop_play == AT_END_OF_FILE ||
                                  mpctx->stop_play == PT_NEXT_ENTRY)) {
        mp_msg(MSGT_CPLAYER, MSGL_V, "loop_times = %d\n", opts->loop_times);

        if (opts->loop_times > 1)
            opts->loop_times--;
        else if (opts->loop_times == 1)
            opts->loop_times = -1;
        play_n_frames = play_n_frames_mf;
        mpctx->stop_play = 0;
        queue_seek(mpctx, MPSEEK_ABSOLUTE, opts->seek_to_sec, 0);
    }

    if (mpctx->seek.type) {
        seek(mpctx, mpctx->seek, false);
        mpctx->seek = (struct seek_params){ 0 };
    }
}


static int read_keys(void *ctx, int fd)
{
    getch2(ctx);
    return MP_INPUT_NOTHING;
}

static bool attachment_is_font(struct demux_attachment *att)
{
    if (!att->name || !att->type || !att->data || !att->data_size)
        return false;
    // match against MIME types
    if (strcmp(att->type, "application/x-truetype-font") == 0
        || strcmp(att->type, "application/x-font") == 0)
        return true;
    // fallback: match against file extension
    if (strlen(att->name) > 4) {
        char *ext = att->name + strlen(att->name) - 4;
        if (strcasecmp(ext, ".ttf") == 0 || strcasecmp(ext, ".ttc") == 0
            || strcasecmp(ext, ".otf") == 0)
            return true;
    }
    return false;
}

static int select_audio(demuxer_t *demuxer, int audio_id, char **audio_lang)
{
    if (audio_id == -1)
        audio_id = demuxer_audio_track_by_lang_and_default(demuxer, audio_lang);
    if (audio_id != -1) // -1 (automatic) is the default behaviour of demuxers
        demuxer_switch_audio(demuxer, audio_id);
    if (audio_id == -2) { // some demuxers don't yet know how to switch to no sound
        demuxer->audio->id = -2;
        demuxer->audio->sh = NULL;
    }
    return demuxer->audio->id;
}

static void print_version(const char *name)
{
    mp_msg(MSGT_CPLAYER, MSGL_INFO, MP_TITLE, name);

    /* Test for CPU capabilities (and corresponding OS support) for optimizing */
    GetCpuCaps(&gCpuCaps);
#if ARCH_X86
    mp_msg(MSGT_CPLAYER, MSGL_V,
           "CPUflags:  MMX: %d MMX2: %d 3DNow: %d 3DNowExt: %d SSE: %d SSE2: %d SSSE3: %d\n",
           gCpuCaps.hasMMX, gCpuCaps.hasMMX2,
           gCpuCaps.has3DNow, gCpuCaps.has3DNowExt,
           gCpuCaps.hasSSE, gCpuCaps.hasSSE2, gCpuCaps.hasSSSE3);
#if CONFIG_RUNTIME_CPUDETECT
    mp_tmsg(MSGT_CPLAYER, MSGL_V, "Compiled with runtime CPU detection.\n");
#else
    mp_tmsg(MSGT_CPLAYER, MSGL_V, "Compiled for x86 CPU with extensions:");
    if (HAVE_MMX)
        mp_msg(MSGT_CPLAYER, MSGL_V, " MMX");
    if (HAVE_MMX2)
        mp_msg(MSGT_CPLAYER, MSGL_V, " MMX2");
    if (HAVE_AMD3DNOW)
        mp_msg(MSGT_CPLAYER, MSGL_V, " 3DNow");
    if (HAVE_AMD3DNOWEXT)
        mp_msg(MSGT_CPLAYER, MSGL_V, " 3DNowExt");
    if (HAVE_SSE)
        mp_msg(MSGT_CPLAYER, MSGL_V, " SSE");
    if (HAVE_SSE2)
        mp_msg(MSGT_CPLAYER, MSGL_V, " SSE2");
    if (HAVE_SSSE3)
        mp_msg(MSGT_CPLAYER, MSGL_V, " SSSE3");
    if (HAVE_CMOV)
        mp_msg(MSGT_CPLAYER, MSGL_V, " CMOV");
    mp_msg(MSGT_CPLAYER, MSGL_V, "\n");
#endif /* CONFIG_RUNTIME_CPUDETECT */
#endif /* ARCH_X86 */
    print_libav_versions();
}

#ifdef PTW32_STATIC_LIB
static void detach_ptw32(void)
{
    pthread_win32_thread_detach_np();
    pthread_win32_process_detach_np();
}
#endif

/* This preprocessor directive is a hack to generate a mplayer-nomain.o object
 * file for some tools to link against. */
#ifndef DISABLE_MAIN
int main(int argc, char *argv[])
{
#ifdef PTW32_STATIC_LIB
    pthread_win32_process_attach_np();
    pthread_win32_thread_attach_np();
    atexit(detach_ptw32);
#endif
    if (argc > 1 && (!strcmp(argv[1], "-leak-report")
                     || !strcmp(argv[1], "--leak-report")))
        talloc_enable_leak_report();

    char *mem_ptr;

    // movie info:

    /* Flag indicating whether MPlayer should exit without playing anything. */
    int opt_exit = 0;
    int i;

    struct MPContext *mpctx = talloc(NULL, MPContext);
    *mpctx = (struct MPContext){
        .osd_function = OSD_PLAY,
        .begin_skip = MP_NOPTS_VALUE,
        .play_tree_step = 1,
        .global_sub_pos = -1,
        .set_of_sub_pos = -1,
        .file_format = DEMUXER_TYPE_UNKNOWN,
        .last_dvb_step = 1,
        .paused_cache_fill = -1,
        .terminal_osd_text = talloc_strdup(mpctx, ""),
    };

    InitTimer();
    srand(GetTimerMS());

    mp_msg_init();
    init_libav();
    screenshot_init(mpctx);

#ifdef CONFIG_X11
    mpctx->x11_state = vo_x11_init_state();
#endif
    struct MPOpts *opts = &mpctx->opts;
    set_default_mplayer_options(opts);
    // Create the config context and register the options
    mpctx->mconfig = m_config_new(opts, cfg_include);
    m_config_register_options(mpctx->mconfig, mplayer_opts);
    m_config_register_options(mpctx->mconfig, common_opts);
    mp_input_register_options(mpctx->mconfig);

    // Preparse the command line
    m_config_preparse_command_line(mpctx->mconfig, argc, argv);

#if (defined(__MINGW32__) || defined(__CYGWIN__)) && defined(CONFIG_WIN32DLL)
    set_path_env();
#endif

#ifdef CONFIG_TV
    stream_tv_defaults.immediate = 1;
#endif

    parse_cfgfiles(mpctx, mpctx->mconfig);

    mpctx->playtree = m_config_parse_mp_command_line(mpctx->mconfig, argc, argv);
    if (mpctx->playtree == NULL)
        opt_exit = 1;
    else {
        mpctx->playtree = play_tree_cleanup(mpctx->playtree);
        if (mpctx->playtree) {
            mpctx->playtree_iter = play_tree_iter_new(mpctx->playtree,
                                                      mpctx->mconfig);
            if (mpctx->playtree_iter) {
                if (play_tree_iter_step(mpctx->playtree_iter, 0, 0) !=
                        PLAY_TREE_ITER_ENTRY) {
                    play_tree_iter_free(mpctx->playtree_iter);
                    mpctx->playtree_iter = NULL;
                }
                mpctx->filename = play_tree_iter_get_file(mpctx->playtree_iter,
                                                          1);
            }
        }
    }

    print_version("MPlayer2");

#if defined(__MINGW32__) || defined(__CYGWIN__)
    {
        HMODULE kernel32 = GetModuleHandle("Kernel32.dll");
        BOOL WINAPI (*setDEP)(DWORD) = NULL;
        BOOL WINAPI (*setDllDir)(LPCTSTR) = NULL;
        if (kernel32) {
            setDEP = GetProcAddress(kernel32, "SetProcessDEPPolicy");
            setDllDir = GetProcAddress(kernel32, "SetDllDirectoryA");
        }
        if (setDEP)
            setDEP(3);
        if (setDllDir)
            setDllDir("");
    }
    // stop Windows from showing all kinds of annoying error dialogs
    SetErrorMode(0x8003);
    // request 1ms timer resolution
    timeBeginPeriod(1);
#endif

#ifdef CONFIG_PRIORITY
    set_priority();
#endif

    if (opts->video_driver_list &&
            strcmp(opts->video_driver_list[0], "help") == 0) {
        list_video_out();
        opt_exit = 1;
    }

    if (opts->audio_driver_list &&
            strcmp(opts->audio_driver_list[0], "help") == 0) {
        list_audio_out();
        opt_exit = 1;
    }

    /* Check codecs.conf. */
    if (!codecs_file || !parse_codec_cfg(codecs_file)) {
        if (!parse_codec_cfg(mem_ptr = get_path("codecs.conf"))) {
            if (!parse_codec_cfg(MPLAYER_CONFDIR "/codecs.conf")) {
                if (!parse_codec_cfg(NULL))
                    exit_player_with_rc(mpctx, EXIT_NONE, 0);
                mp_tmsg(MSGT_CPLAYER, MSGL_V,
                        "Using built-in default codecs.conf.\n");
            }
        }
        free(mem_ptr); // release the buffer created by get_path()
    }

    if (audio_codec_list && strcmp(audio_codec_list[0], "help") == 0) {
        mp_tmsg(MSGT_CPLAYER, MSGL_INFO, "Available audio codecs:\n");
        mp_msg(MSGT_IDENTIFY, MSGL_INFO, "ID_AUDIO_CODECS\n");
        list_codecs(1);
        mp_msg(MSGT_FIXME, MSGL_FIXME, "\n");
        opt_exit = 1;
    }
    if (video_codec_list && strcmp(video_codec_list[0], "help") == 0) {
        mp_tmsg(MSGT_CPLAYER, MSGL_INFO, "Available video codecs:\n");
        mp_msg(MSGT_IDENTIFY, MSGL_INFO, "ID_VIDEO_CODECS\n");
        list_codecs(0);
        mp_msg(MSGT_FIXME, MSGL_FIXME, "\n");
        opt_exit = 1;
    }
    if (video_fm_list && strcmp(video_fm_list[0], "help") == 0) {
        vfm_help();
        mp_msg(MSGT_FIXME, MSGL_FIXME, "\n");
        opt_exit = 1;
    }
    if (audio_fm_list && strcmp(audio_fm_list[0], "help") == 0) {
        afm_help();
        mp_msg(MSGT_FIXME, MSGL_FIXME, "\n");
        opt_exit = 1;
    }
    if (af_cfg.list && strcmp(af_cfg.list[0], "help") == 0) {
        af_help();
        printf("\n");
        opt_exit = 1;
    }
#ifdef CONFIG_X11
    if (vo_fstype_list && strcmp(vo_fstype_list[0], "help") == 0) {
        fstype_help();
        mp_msg(MSGT_FIXME, MSGL_FIXME, "\n");
        opt_exit = 1;
    }
#endif
    if ((opts->demuxer_name && strcmp(opts->demuxer_name, "help") == 0) ||
        (opts->audio_demuxer_name && strcmp(opts->audio_demuxer_name, "help") == 0) ||
        (opts->sub_demuxer_name && strcmp(opts->sub_demuxer_name, "help") == 0)) {
        demuxer_help();
        mp_msg(MSGT_CPLAYER, MSGL_INFO, "\n");
        opt_exit = 1;
    }
    if (opts->list_properties) {
        property_print_help();
        opt_exit = 1;
    }

    if (opt_exit)
        exit_player(mpctx, EXIT_NONE);

    if (!mpctx->filename && !opts->player_idle_mode) {
        // no file/vcd/dvd -> show HELP:
        mp_msg(MSGT_CPLAYER, MSGL_INFO, "%s", mp_gtext(help_text));
        exit_player_with_rc(mpctx, EXIT_NONE, 0);
    }

    /* Display what configure line was used */
    mp_msg(MSGT_CPLAYER, MSGL_V, "Configuration: " CONFIGURATION "\n");

    // Many users forget to include command line in bugreports...
    if (mp_msg_test(MSGT_CPLAYER, MSGL_V)) {
        mp_tmsg(MSGT_CPLAYER, MSGL_INFO, "CommandLine:");
        for (i = 1; i < argc; i++)
            mp_msg(MSGT_CPLAYER, MSGL_INFO, " '%s'", argv[i]);
        mp_msg(MSGT_CPLAYER, MSGL_INFO, "\n");
    }

    //------ load global data first ------

    mpctx->osd = osd_create();

    // check font
#ifdef CONFIG_FREETYPE
    init_freetype();
#endif
#ifdef CONFIG_FONTCONFIG
    if (font_fontconfig <= 0) {
#endif
#ifdef CONFIG_BITMAP_FONT
    if (font_name) {
        vo_font = read_font_desc(font_name, font_factor, verbose > 1);
        if (!vo_font)
            mp_tmsg(MSGT_CPLAYER, MSGL_ERR, "Cannot load bitmap font: %s\n",
                    filename_recode(font_name));
    } else {
        // try default:
        vo_font = read_font_desc(mem_ptr = get_path("font/font.desc"),
                                 font_factor, verbose > 1);
        free(mem_ptr); // release the buffer created by get_path()
        if (!vo_font)
            vo_font = read_font_desc(MPLAYER_DATADIR "/font/font.desc",
                                     font_factor, verbose > 1);
    }
    if (sub_font_name)
        mpctx->osd->sub_font = read_font_desc(sub_font_name, font_factor,
                                              verbose > 1);
    else
        mpctx->osd->sub_font = vo_font;
#endif
#ifdef CONFIG_FONTCONFIG
}
#endif

#ifdef CONFIG_ASS
    mpctx->ass_library = mp_ass_init(opts);
    mpctx->osd->ass_library = mpctx->ass_library;
#endif

#ifdef HAVE_RTC
    if (opts->rtc) {
        char *rtc_device = opts->rtc_device;
        // seteuid(0); /* Can't hurt to try to get root here */
        if ((rtc_fd = open(rtc_device ? rtc_device : "/dev/rtc", O_RDONLY)) < 0)
            mp_tmsg(MSGT_CPLAYER, MSGL_WARN, "Failed to open %s: %s "
                    "(it should be readable by the user.)\n",
                    rtc_device ? rtc_device : "/dev/rtc", strerror(errno));
        else {
            unsigned long irqp = 1024; /* 512 seemed OK. 128 is jerky. */

            if (ioctl(rtc_fd, RTC_IRQP_SET, irqp) < 0) {
                mp_tmsg(MSGT_CPLAYER, MSGL_WARN, "Linux RTC init error in "
                        "ioctl (rtc_irqp_set %lu): %s\n",
                        irqp, strerror(errno));
                mp_tmsg(MSGT_CPLAYER, MSGL_HINT, "Try adding \"echo %lu > /proc/sys/dev/rtc/max-user-freq\" to your system startup scripts.\n", irqp);
                close(rtc_fd);
                rtc_fd = -1;
            } else if (ioctl(rtc_fd, RTC_PIE_ON, 0) < 0) {
                /* variable only by the root */
                mp_tmsg(MSGT_CPLAYER, MSGL_ERR, "Linux RTC init error in "
                        "ioctl (rtc_pie_on): %s\n", strerror(errno));
                close(rtc_fd);
                rtc_fd = -1;
            } else
                mp_tmsg(MSGT_CPLAYER, MSGL_V,
                        "Using Linux hardware RTC timing (%ldHz).\n", irqp);
        }
    }
    if (rtc_fd < 0)
#endif /* HAVE_RTC */
    mp_msg(MSGT_CPLAYER, MSGL_V, "Using %s timing\n",
           opts->softsleep ? "software" : timer_name);

#ifdef HAVE_TERMCAP
    load_termcap(NULL); // load key-codes
#endif

    // ========== Init keyboard FIFO (connection to libvo) ============

    // Init input system
    current_module = "init_input";
    mpctx->input = mp_input_init(&opts->input);
    mpctx->key_fifo = mp_fifo_create(mpctx->input, opts);
    if (slave_mode)
        mp_input_add_cmd_fd(mpctx->input, 0, USE_FD0_CMD_SELECT, MP_INPUT_SLAVE_CMD_FUNC, NULL);
    else if (opts->consolecontrols)
        mp_input_add_key_fd(mpctx->input, 0, 1, read_keys, NULL, mpctx->key_fifo);
    // Set the libstream interrupt callback
    stream_set_interrupt_callback(mp_input_check_interrupt, mpctx->input);

    current_module = NULL;

    /// Catch signals
#ifndef __MINGW32__
    signal(SIGCHLD, child_sighandler);
#endif

#ifdef CONFIG_CRASH_DEBUG
    prog_path = argv[0];
#endif
    //========= Catch terminate signals: ================
    // terminate requests:
    signal(SIGTERM, exit_sighandler); // kill
    signal(SIGHUP, exit_sighandler); // kill -HUP  /  xterm closed

    signal(SIGINT, exit_sighandler); // Interrupt from keyboard

    signal(SIGQUIT, exit_sighandler); // Quit from keyboard
    signal(SIGPIPE, exit_sighandler); // Some window managers cause this
#ifdef CONFIG_SIGHANDLER
    // fatal errors:
    signal(SIGBUS, exit_sighandler); // bus error
    signal(SIGSEGV, exit_sighandler); // segfault
    signal(SIGILL, exit_sighandler); // illegal instruction
    signal(SIGFPE, exit_sighandler); // floating point exc.
    signal(SIGABRT, exit_sighandler); // abort()
#ifdef CONFIG_CRASH_DEBUG
    if (crash_debug)
        signal(SIGTRAP, exit_sighandler);
#endif
#endif

    // ***************** Now, let's see the per-file stuff ******************

play_next_file:

    // init global sub numbers
    mpctx->global_sub_size = 0;
    memset(mpctx->sub_counts, 0, sizeof(mpctx->sub_counts));

    if (mpctx->filename) {
        load_per_protocol_config(mpctx->mconfig, mpctx->filename);
        load_per_extension_config(mpctx->mconfig, mpctx->filename);
        load_per_file_config(mpctx->mconfig, mpctx->filename);
    }

    if (opts->video_driver_list)
        load_per_output_config(mpctx->mconfig, PROFILE_CFG_VO,
                               opts->video_driver_list[0]);
    if (opts->audio_driver_list)
        load_per_output_config(mpctx->mconfig, PROFILE_CFG_AO,
                               opts->audio_driver_list[0]);

    // We must enable getch2 here to be able to interrupt network connection
    // or cache filling
    if (opts->consolecontrols && !slave_mode) {
        if (mpctx->initialized_flags & INITIALIZED_GETCH2)
            mp_tmsg(MSGT_CPLAYER, MSGL_WARN,
                    "WARNING: getch2_init called twice!\n");
        else
            getch2_enable();  // prepare stdin for hotkeys...
        mpctx->initialized_flags |= INITIALIZED_GETCH2;
        mp_msg(MSGT_CPLAYER, MSGL_DBG2, "\n[[[init getch2]]]\n");
    }

    // ================= GUI idle loop (STOP state) =========================
    while (opts->player_idle_mode && !mpctx->filename) {
        play_tree_t *entry = NULL;
        mp_cmd_t *cmd;
        if (mpctx->video_out && mpctx->video_out->config_ok)
            vo_control(mpctx->video_out, VOCTRL_PAUSE, NULL);
        while (!(cmd = mp_input_get_cmd(mpctx->input, 0, 0))) {
            if (mpctx->video_out)
                vo_check_events(mpctx->video_out);
            usec_sleep(20000);
        }
        switch (cmd->id) {
        case MP_CMD_LOADFILE:
            // prepare a tree entry with the new filename
            entry = play_tree_new();
            play_tree_add_file(entry, cmd->args[0].v.s);
            // The entry is added to the main playtree after the switch().
            break;
        case MP_CMD_LOADLIST:
            entry = parse_playlist_file(mpctx->mconfig, bstr(cmd->args[0].v.s));
            break;
        case MP_CMD_QUIT:
            exit_player_with_rc(mpctx, EXIT_QUIT,
                                (cmd->nargs > 0) ? cmd->args[0].v.i : 0);
            break;
        case MP_CMD_VO_FULLSCREEN:
        case MP_CMD_GET_PROPERTY:
        case MP_CMD_SET_PROPERTY:
        case MP_CMD_STEP_PROPERTY:
            run_command(mpctx, cmd);
            break;
        }

        mp_cmd_free(cmd);

        if (entry) { // user entered a command that gave a valid entry
            if (mpctx->playtree)
                // the playtree is always a node with one child. let's clear it
                play_tree_free_list(mpctx->playtree->child, 1);
            else
                // .. or make a brand new playtree
                mpctx->playtree = play_tree_new();

            if (!mpctx->playtree)
                continue;    // couldn't make playtree! wait for next command

            play_tree_set_child(mpctx->playtree, entry);

            /* Make iterator start at the top the of tree. */
            mpctx->playtree_iter = play_tree_iter_new(mpctx->playtree,
                                                      mpctx->mconfig);
            if (!mpctx->playtree_iter)
                continue;

            // find the first real item in the tree
            if (play_tree_iter_step(mpctx->playtree_iter, 0, 0) !=
                    PLAY_TREE_ITER_ENTRY) {
                // no items!
                play_tree_iter_free(mpctx->playtree_iter);
                mpctx->playtree_iter = NULL;
                continue; // wait for next command
            }
            mpctx->filename = play_tree_iter_get_file(mpctx->playtree_iter, 1);
        }
    }

#ifdef CONFIG_ASS
    ass_set_style_overrides(mpctx->ass_library, opts->ass_force_style_list);
#endif
    if (mpctx->video_out && mpctx->sh_video && mpctx->video_out->config_ok)
        vo_control(mpctx->video_out, VOCTRL_RESUME, NULL);

    if (mpctx->filename) {
        mp_tmsg(MSGT_CPLAYER, MSGL_INFO, "\nPlaying %s.\n",
                filename_recode(mpctx->filename));
        if (use_filename_title && opts->vo_wintitle == NULL)
            opts->vo_wintitle = talloc_strdup(NULL,
                                              mp_basename(mpctx->filename));
    }

    if (edl_filename) {
        if (edl_records)
            free_edl(edl_records);
        next_edl_record = edl_records = edl_parse_file();
    }
    if (edl_output_filename) {
        if (edl_fd)
            fclose(edl_fd);
        if ((edl_fd = fopen(edl_output_filename, "w")) == NULL) {
            mp_tmsg(MSGT_CPLAYER, MSGL_ERR,
                    "Can't open EDL file [%s] for writing.\n",
                    filename_recode(edl_output_filename));
        }
    }

    //==================== Open VOB-Sub ============================

    current_module = "vobsub";
    if (opts->vobsub_name) {
        vo_vobsub = vobsub_open(opts->vobsub_name, spudec_ifo, 1, &vo_spudec);
        if (vo_vobsub == NULL)
            mp_tmsg(MSGT_CPLAYER, MSGL_ERR, "Cannot load subtitles: %s\n",
                    filename_recode(opts->vobsub_name));
    } else if (opts->sub_auto && mpctx->filename) {
        char **vob = find_vob_subtitles(opts, mpctx->filename);
        for (int i = 0; i < MP_TALLOC_ELEMS(vob); i++) {
            vo_vobsub = vobsub_open(vob[i], spudec_ifo, 0, &vo_spudec);
            if (vo_vobsub)
                break;
        }
        talloc_free(vob);
    }
    if (vo_vobsub) {
        mpctx->initialized_flags |= INITIALIZED_VOBSUB;
        vobsub_set_from_lang(vo_vobsub, opts->sub_lang);
        mp_property_do("sub_forced_only", M_PROPERTY_SET, &forced_subs_only,
                       mpctx);

        // setup global sub numbering
        mpctx->sub_counts[SUB_SOURCE_VOBSUB] =
                vobsub_get_indexes_count(vo_vobsub);
    }

    //============ Open & Sync STREAM --- fork cache2 ====================

    mpctx->stream = NULL;
    mpctx->demuxer = NULL;
    mpctx->d_audio = NULL;
    mpctx->d_video = NULL;
    mpctx->d_sub = NULL;
    mpctx->sh_audio = NULL;
    mpctx->sh_video = NULL;

    current_module = "open_stream";
    mpctx->stream = open_stream(mpctx->filename, opts, &mpctx->file_format);
    if (!mpctx->stream) { // error...
        mpctx->stop_play = libmpdemux_was_interrupted(mpctx, PT_NEXT_ENTRY);
        goto goto_next_file;
    }
    mpctx->initialized_flags |= INITIALIZED_STREAM;

    if (mpctx->file_format == DEMUXER_TYPE_PLAYLIST) {
        mp_msg(MSGT_CPLAYER, MSGL_ERR, "\nThis looks like a playlist, but "
               "playlist support will not be used automatically.\n"
               "MPlayer's playlist code is unsafe and should only be used with "
               "trusted sources.\nPlayback will probably fail.\n\n");
#if 0
        play_tree_t *entry;
        // Handle playlist
        current_module = "handle_playlist";
        mp_msg(MSGT_CPLAYER, MSGL_V, "Parsing playlist %s...\n",
               filename_recode(mpctx->filename));
        entry = parse_playtree(mpctx->stream, mpctx->mconfig, 0);
        mpctx->eof = playtree_add_playlist(mpctx, entry);
        goto goto_next_file;
#endif
    }
    mpctx->stream->start_pos += seek_to_byte;

    if (stream_dump_type == 5) {
        unsigned char buf[4096];
        int len;
        FILE *f;
        current_module = "dumpstream";
        stream_reset(mpctx->stream);
        stream_seek(mpctx->stream, mpctx->stream->start_pos);
        f = fopen(opts->stream_dump_name, "wb");
        if (!f) {
            mp_tmsg(MSGT_CPLAYER, MSGL_FATAL, "Cannot open dump file.\n");
            exit_player(mpctx, EXIT_ERROR);
        }
        if (opts->chapterrange[0] > 1) {
            int chapter = opts->chapterrange[0] - 1;
            stream_control(mpctx->stream, STREAM_CTRL_SEEK_TO_CHAPTER, &chapter);
        }
        struct stream_dump_progress info;
        stream_dump_progress_start(&info);
        while (!mpctx->stream->eof && !async_quit_request) {
            len = stream_read(mpctx->stream, buf, 4096);
            if (len > 0) {
                if (fwrite(buf, len, 1, f) != 1) {
                    mp_tmsg(MSGT_GLOBAL, MSGL_FATAL, "%s: Error writing file.\n", opts->stream_dump_name);
                    exit_player(mpctx, EXIT_ERROR);
                }
            }
            stream_dump_progress(&info, len, mpctx->stream);
            if (opts->chapterrange[1] > 0) {
                int chapter = -1;
                if (stream_control(mpctx->stream,
                        STREAM_CTRL_GET_CURRENT_CHAPTER, &chapter) == STREAM_OK
                        && chapter + 1 > opts->chapterrange[1])
                    break;
            }
        }
        if (fclose(f)) {
            mp_tmsg(MSGT_GLOBAL, MSGL_FATAL, "%s: Error writing file.\n",
                    opts->stream_dump_name);
            exit_player(mpctx, EXIT_ERROR);
        }
        stream_dump_progress_end(&info, opts->stream_dump_name);
        mp_tmsg(MSGT_CPLAYER, MSGL_INFO, "Stream dump complete.\n");
        exit_player_with_rc(mpctx, EXIT_EOF, 0);
    }

#ifdef CONFIG_DVDREAD
    if (mpctx->stream->type == STREAMTYPE_DVD) {
        current_module = "dvd lang->id";
        if (opts->audio_lang && opts->audio_id == -1)
            opts->audio_id = dvd_aid_from_lang(mpctx->stream, opts->audio_lang);
        if (opts->sub_lang && opts->sub_id == -1)
            opts->sub_id = dvd_sid_from_lang(mpctx->stream, opts->sub_lang);
        // setup global sub numbering
        mpctx->sub_counts[SUB_SOURCE_DEMUX] = dvd_number_of_subs(mpctx->stream);
        current_module = NULL;
    }
#endif

#ifdef CONFIG_DVDNAV
    if (mpctx->stream->type == STREAMTYPE_DVDNAV) {
        current_module = "dvdnav lang->id";
        if (opts->audio_lang && opts->audio_id == -1)
            opts->audio_id = mp_dvdnav_aid_from_lang(mpctx->stream,
                                                     opts->audio_lang);
        dvdsub_lang_id = -3;
        if (opts->sub_lang && opts->sub_id == -1)
            dvdsub_lang_id = opts->sub_id = mp_dvdnav_sid_from_lang(
                    mpctx->stream, opts->sub_lang);
        // setup global sub numbering
        mpctx->sub_counts[SUB_SOURCE_DEMUX] = mp_dvdnav_number_of_subs(
                mpctx->stream);
        current_module = NULL;
    }
#endif

    // CACHE2: initial prefill: 20%  later: 5%  (should be set by -cacheopts)
goto_enable_cache:
    if (stream_cache_size > 0) {
        int res;
        float stream_cache_min_percent = opts->stream_cache_min_percent;
        float stream_cache_seek_min_percent = opts->stream_cache_seek_min_percent;
        current_module = "enable_cache";
        res = stream_enable_cache(mpctx->stream, stream_cache_size * 1024,
                                  stream_cache_size * 1024 * (stream_cache_min_percent / 100.0),
                                  stream_cache_size * 1024 * (stream_cache_seek_min_percent / 100.0));
        if (res == 0)
            if ((mpctx->stop_play = libmpdemux_was_interrupted(mpctx, PT_NEXT_ENTRY)))
                goto goto_next_file;
    }

    //============ Open DEMUXERS --- DETECT file type =======================
    current_module = "demux_open";

    mpctx->demuxer = demux_open(opts, mpctx->stream, mpctx->file_format,
                                opts->audio_id, opts->video_id, opts->sub_id,
                                mpctx->filename);

    // HACK to get MOV Reference Files working

    if (mpctx->demuxer && mpctx->demuxer->type == DEMUXER_TYPE_PLAYLIST) {
        unsigned char *playlist_entry;
        play_tree_t *list = NULL, *entry = NULL;

        current_module = "handle_demux_playlist";
        while (ds_get_packet(mpctx->demuxer->video, &playlist_entry) > 0) {
            char *temp;
            const char *bname;

            mp_msg(MSGT_CPLAYER, MSGL_V, "Adding file %s to element entry.\n",
                   filename_recode(playlist_entry));

            bname = mp_basename(playlist_entry);
            if ((strlen(bname) > 10) && !strncmp(bname, "qt", 2) &&
                    !strncmp(bname + 3, "gateQT", 6))
                continue;

            if (!strcmp(playlist_entry, mpctx->filename)) // self-reference
                continue;

            entry = play_tree_new();

            if (mpctx->filename && !strcmp(mp_basename(playlist_entry),
                    playlist_entry)) { // add reference path of current file
                temp = malloc((strlen(mpctx->filename) - strlen(mp_basename(
                        mpctx->filename)) + strlen(playlist_entry) + 1));
                if (temp) {
                    strncpy(temp, mpctx->filename, strlen(mpctx->filename) -
                            strlen(mp_basename(mpctx->filename)));
                    temp[strlen(mpctx->filename) - strlen(mp_basename(
                            mpctx->filename))] = '\0';
                    strcat(temp, playlist_entry);
                    if (!strcmp(temp, mpctx->filename)) {
                        free(temp);
                        continue;
                    }
                    play_tree_add_file(entry, temp);
                    mp_msg(MSGT_CPLAYER, MSGL_V,
                           "Resolving reference to %s.\n", temp);
                    free(temp);
                }
            } else
                play_tree_add_file(entry, playlist_entry);

            if (!list)
                list = entry;
            else
                play_tree_append_entry(list, entry);
        }
        free_demuxer(mpctx->demuxer);
        mpctx->demuxer = NULL;

        if (list) {
            entry = play_tree_new();
            play_tree_set_child(entry, list);
            mpctx->stop_play = playtree_add_playlist(mpctx, entry);
            goto goto_next_file;
        }
    }

    if (!mpctx->demuxer) {
        mp_tmsg(MSGT_CPLAYER, MSGL_ERR, "Failed to recognize file format.\n");
        goto goto_next_file;
    }

    if (mpctx->demuxer->matroska_data.ordered_chapters)
        build_ordered_chapter_timeline(mpctx);

    if (mpctx->demuxer->type == DEMUXER_TYPE_EDL)
        build_edl_timeline(mpctx);

    if (mpctx->demuxer->type == DEMUXER_TYPE_CUE)
        build_cue_timeline(mpctx);

    if (mpctx->timeline) {
        mpctx->timeline_part = 0;
        mpctx->demuxer = mpctx->timeline[0].source->demuxer;

        int part_count = mpctx->num_timeline_parts;
        mp_msg(MSGT_CPLAYER, MSGL_V, "Timeline contains %d parts from %d "
               "sources. Total length %.3f seconds.\n", part_count,
               mpctx->num_sources, mpctx->timeline[part_count].start);
        mp_msg(MSGT_CPLAYER, MSGL_V, "Source files:\n");
        for (int i = 0; i < mpctx->num_sources; i++)
            mp_msg(MSGT_CPLAYER, MSGL_V, "%d: %s\n", i,
                   filename_recode(mpctx->sources[i].demuxer->filename));
        mp_msg(MSGT_CPLAYER, MSGL_V, "Timeline parts: (number, start, "
               "source_start, source):\n");
        for (int i = 0; i < part_count; i++) {
            struct timeline_part *p = mpctx->timeline + i;
            mp_msg(MSGT_CPLAYER, MSGL_V, "%3d %9.3f %9.3f %3td\n", i, p->start,
                   p->source_start, p->source - mpctx->sources);
        }
        mp_msg(MSGT_CPLAYER, MSGL_V, "END %9.3f\n",
               mpctx->timeline[part_count].start);
    }

    if (!mpctx->sources) {
        mpctx->sources = talloc_ptrtype(NULL, mpctx->sources);
        *mpctx->sources = (struct content_source){
            .stream = mpctx->stream,
            .demuxer = mpctx->demuxer
        };
        mpctx->num_sources = 1;
    }

    mpctx->initialized_flags |= INITIALIZED_DEMUXER;

#ifdef CONFIG_ASS
    if (opts->ass_enabled && mpctx->ass_library) {
        for (int j = 0; j < mpctx->num_sources; j++) {
            struct demuxer *d = mpctx->sources[j].demuxer;
            for (int i = 0; i < d->num_attachments; i++) {
                struct demux_attachment *att = d->attachments + i;
                if (opts->use_embedded_fonts && attachment_is_font(att))
                    ass_add_font(mpctx->ass_library, att->name, att->data,
                                 att->data_size);
            }
        }
    }
#endif

    current_module = "demux_open2";

    mpctx->d_audio = mpctx->demuxer->audio;
    mpctx->d_video = mpctx->demuxer->video;
    mpctx->d_sub = mpctx->demuxer->sub;

    if (ts_prog) {
        int tmp = ts_prog;
        mp_property_do("switch_program", M_PROPERTY_SET, &tmp, mpctx);
    }
    // select audio stream
    for (int i = 0; i < mpctx->num_sources; i++)
        select_audio(mpctx->sources[i].demuxer->audio->demuxer, opts->audio_id,
                     opts->audio_lang);

    // DUMP STREAMS:
    if ((stream_dump_type) && (stream_dump_type < 4)) {
        FILE *f;
        demux_stream_t *ds = NULL;
        current_module = "dump";
        // select stream to dump
        switch (stream_dump_type) {
        case 1: ds = mpctx->d_audio;
            break;
        case 2: ds = mpctx->d_video;
            break;
        case 3: ds = mpctx->d_sub;
            break;
        }
        if (!ds) {
            mp_tmsg(MSGT_CPLAYER, MSGL_FATAL,
                    "dump: FATAL: Selected stream missing!\n");
            exit_player(mpctx, EXIT_ERROR);
        }
        // disable other streams:
        if (mpctx->d_audio && mpctx->d_audio != ds) {
            ds_free_packs(mpctx->d_audio);
            mpctx->d_audio->id = -2;
        }
        if (mpctx->d_video && mpctx->d_video != ds) {
            ds_free_packs(mpctx->d_video);
            mpctx->d_video->id = -2;
        }
        if (mpctx->d_sub && mpctx->d_sub != ds) {
            ds_free_packs(mpctx->d_sub);
            mpctx->d_sub->id = -2;
        }
        // let's dump it!
        f = fopen(opts->stream_dump_name, "wb");
        if (!f) {
            mp_tmsg(MSGT_CPLAYER, MSGL_FATAL, "Cannot open dump file.\n");
            exit_player(mpctx, EXIT_ERROR);
        }
        struct stream_dump_progress info;
        stream_dump_progress_start(&info);
        while (!ds->eof) {
            unsigned char *start;
            int in_size = ds_get_packet(ds, &start);
            if ((mpctx->demuxer->file_format == DEMUXER_TYPE_AVI || mpctx->demuxer->file_format == DEMUXER_TYPE_ASF || mpctx->demuxer->file_format == DEMUXER_TYPE_MOV)
                && stream_dump_type == 2)
                fwrite(&in_size, 1, 4, f);
            if (in_size > 0) {
                fwrite(start, in_size, 1, f);
                stream_dump_progress(&info, in_size, mpctx->stream);
            }
            if (opts->chapterrange[1] > 0) {
                int cur_chapter = demuxer_get_current_chapter(mpctx->demuxer, 0);
                if (cur_chapter != -1 && cur_chapter + 1 > opts->chapterrange[1])
                    break;
            }
        }
        fclose(f);
        stream_dump_progress_end(&info, opts->stream_dump_name);
        mp_tmsg(MSGT_CPLAYER, MSGL_INFO, "Stream dump complete.\n");
        exit_player_with_rc(mpctx, EXIT_EOF, 0);
    }

    mpctx->sh_audio = mpctx->d_audio->sh;
    mpctx->sh_video = mpctx->d_video->sh;

    if (mpctx->sh_video) {
        current_module = "video_read_properties";
        if (!video_read_properties(mpctx->sh_video)) {
            mp_tmsg(MSGT_CPLAYER, MSGL_ERR, "Video: Cannot read properties.\n");
            mpctx->sh_video = mpctx->d_video->sh = NULL;
        } else {
            mp_tmsg(MSGT_CPLAYER, MSGL_V, "[V] filefmt:%d  fourcc:0x%X  "
                    "size:%dx%d  fps:%5.3f  ftime:=%6.4f\n",
                    mpctx->demuxer->file_format, mpctx->sh_video->format,
                    mpctx->sh_video->disp_w, mpctx->sh_video->disp_h,
                    mpctx->sh_video->fps, mpctx->sh_video->frametime);
            if (force_fps) {
                mpctx->sh_video->fps = force_fps;
                mpctx->sh_video->frametime = 1.0f / mpctx->sh_video->fps;
            }
            vo_fps = mpctx->sh_video->fps;

            if (!mpctx->sh_video->fps && !force_fps && !opts->correct_pts) {
                mp_tmsg(MSGT_CPLAYER, MSGL_ERR, "FPS not specified in the "
                        "header or invalid, use the -fps option.\n");
            }
        }

    }

    if (!mpctx->sh_video && !mpctx->sh_audio) {
        mp_tmsg(MSGT_CPLAYER, MSGL_FATAL, "No stream found.\n");
#ifdef CONFIG_DVBIN
        if (mpctx->stream->type == STREAMTYPE_DVB) {
            int dir;
            int v = mpctx->last_dvb_step;
            if (v > 0)
                dir = DVB_CHANNEL_HIGHER;
            else
                dir = DVB_CHANNEL_LOWER;

            if (dvb_step_channel(mpctx->stream, dir)) {
                mpctx->stop_play = PT_NEXT_ENTRY;
                mpctx->dvbin_reopen = 1;
            }
        }
#endif
        goto goto_next_file; // exit_player(_("Fatal error"));
    }

    /* display clip info */
    demux_info_print(mpctx->demuxer);

    //================= Read SUBTITLES (DVD & TEXT) =========================
    if (vo_spudec == NULL && (mpctx->stream->type == STREAMTYPE_DVD
                              || mpctx->stream->type == STREAMTYPE_DVDNAV))
        init_vo_spudec(mpctx);

    // after reading video params we should load subtitles because
    // we know fps so now we can adjust subtitle time to ~6 seconds AST
    // check .sub
    current_module = "read_subtitles_file";
    double sub_fps = mpctx->sh_video ? mpctx->sh_video->fps : 25;
    if (opts->sub_name) {
        for (i = 0; opts->sub_name[i] != NULL; ++i)
            add_subtitles(mpctx, opts->sub_name[i], sub_fps, 0);
    }
    if (opts->sub_auto) { // auto load sub file ...
        char **tmp = find_text_subtitles(opts, mpctx->filename);
        int nsub = MP_TALLOC_ELEMS(tmp);
        for (int i = 0; i < nsub; i++)
            add_subtitles(mpctx, tmp[i], sub_fps, 1);
        talloc_free(tmp);
    }
    if (mpctx->set_of_sub_size > 0)
        mpctx->sub_counts[SUB_SOURCE_SUBS] = mpctx->set_of_sub_size;

    if (select_subtitle(mpctx)) {
        if (mpctx->subdata)
            switch (stream_dump_type) {
            case 3: list_sub_file(mpctx->subdata);
                break;
            case 4: dump_mpsub(mpctx->subdata, mpctx->sh_video->fps);
                break;
            case 6: dump_srt(mpctx->subdata, mpctx->sh_video->fps);
                break;
            case 7: dump_microdvd(mpctx->subdata, mpctx->sh_video->fps);
                break;
            case 8: dump_jacosub(mpctx->subdata, mpctx->sh_video->fps);
                break;
            case 9: dump_sami(mpctx->subdata, mpctx->sh_video->fps);
                break;
            }
    }

    print_file_properties(mpctx, mpctx->filename);

    reinit_video_chain(mpctx);
    if (mpctx->sh_video) {
        if (mpctx->sh_video->output_flags & VFCAP_SPU && vo_spudec)
            spudec_set_hw_spu(vo_spudec, mpctx->video_out);
#ifdef CONFIG_FREETYPE
        force_load_font = 1;
#endif
    } else if (!mpctx->sh_audio)
        goto goto_next_file;

    //================== MAIN: ==========================
    current_module = "main";

    if (opts->playing_msg) {
        char *msg = property_expand_string(mpctx, opts->playing_msg);
        mp_msg(MSGT_CPLAYER, MSGL_INFO, "%s", msg);
        free(msg);
    }


    // Disable the term OSD in verbose mode
    if (verbose)
        opts->term_osd = 0;

    // Make sure old OSD does not stay around,
    // e.g. with -fixed-vo and same-resolution files
    clear_osd_msgs();
    update_osd_msg(mpctx);

    //================ SETUP AUDIO ==========================

    if (mpctx->sh_audio) {
        reinit_audio_chain(mpctx);
        if (mpctx->sh_audio && mpctx->sh_audio->codec)
            mp_msg(MSGT_IDENTIFY, MSGL_INFO,
                   "ID_AUDIO_CODEC=%s\n", mpctx->sh_audio->codec->name);
    }

    current_module = "av_init";

    if (mpctx->sh_video) {
        mpctx->sh_video->timer = 0;
        if (!ignore_start)
            audio_delay += mpctx->sh_video->stream_delay;
    }
    if (mpctx->sh_audio) {
        if (start_volume >= 0)
            mixer_setvolume(&mpctx->mixer, start_volume, start_volume);
        if (!ignore_start)
            audio_delay -= mpctx->sh_audio->stream_delay;
        mpctx->delay = -audio_delay;
    }

    if (!mpctx->sh_audio) {
        mp_tmsg(MSGT_CPLAYER, MSGL_INFO, "Audio: no sound\n");
        mp_msg(MSGT_CPLAYER, MSGL_V, "Freeing %d unused audio chunks.\n",
               mpctx->d_audio->packs);
        ds_free_packs(mpctx->d_audio); // free buffered chunks
    }
    if (!mpctx->sh_video) {
        mp_tmsg(MSGT_CPLAYER, MSGL_INFO, "Video: no video\n");
        mp_msg(MSGT_CPLAYER, MSGL_V, "Freeing %d unused video chunks.\n",
               mpctx->d_video->packs);
        ds_free_packs(mpctx->d_video);
        mpctx->d_video->id = -2;
    }

    if (!mpctx->sh_video && !mpctx->sh_audio)
        goto goto_next_file;

    if (force_fps && mpctx->sh_video) {
        vo_fps = mpctx->sh_video->fps = force_fps;
        mpctx->sh_video->frametime = 1.0f / mpctx->sh_video->fps;
        mp_tmsg(MSGT_CPLAYER, MSGL_INFO,
                "FPS forced to be %5.3f  (ftime: %5.3f).\n",
                mpctx->sh_video->fps, mpctx->sh_video->frametime);
    }

    mp_input_set_section(mpctx->input, NULL);
    //TODO: add desired (stream-based) sections here
    if (mpctx->stream->type == STREAMTYPE_TV)
        mp_input_set_section(mpctx->input, "tv");
    if (mpctx->stream->type == STREAMTYPE_DVDNAV)
        mp_input_set_section(mpctx->input, "dvdnav");

    //==================== START PLAYING =======================

    if (opts->loop_times > 1)
        opts->loop_times--;
    else if (opts->loop_times == 1)
        opts->loop_times = -1;

    mp_tmsg(MSGT_CPLAYER, MSGL_INFO, "Starting playback...\n");

    total_time_usage_start = GetTimer();
    audio_time_usage = 0;
    video_time_usage = 0;
    vout_time_usage = 0;
    total_frame_cnt = 0;
    drop_frame_cnt = 0;          // fix for multifile fps benchmark
    play_n_frames = play_n_frames_mf;

    if (play_n_frames == 0) {
        mpctx->stop_play = PT_NEXT_ENTRY;
        goto goto_next_file;
    }

    mpctx->time_frame = 0;
    mpctx->drop_message_shown = 0;
    mpctx->restart_playback = true;
    mpctx->video_pts = 0;
    mpctx->last_seek_pts = 0;
    mpctx->hrseek_active = false;
    mpctx->hrseek_framedrop = false;
    mpctx->step_frames = 0;
    mpctx->total_avsync_change = 0;
    mpctx->last_chapter_seek = -2;

    // If there's a timeline force an absolute seek to initialize state
    if (opts->seek_to_sec || mpctx->timeline) {
        queue_seek(mpctx, MPSEEK_ABSOLUTE, opts->seek_to_sec, 0);
        seek(mpctx, mpctx->seek, false);
        end_at.pos += opts->seek_to_sec;
    }
    if (opts->chapterrange[0] > 0) {
        double pts;
        if (seek_chapter(mpctx, opts->chapterrange[0] - 1, &pts) >= 0
            && pts > -1.0) {
            queue_seek(mpctx, MPSEEK_ABSOLUTE, pts, 0);
            seek(mpctx, mpctx->seek, false);
        }
    }

    if (end_at.type == END_AT_SIZE) {
        mp_tmsg(MSGT_CPLAYER, MSGL_WARN,
                "Option -endpos in MPlayer does not yet support size units.\n");
        end_at.type = END_AT_NONE;
    }

#ifdef CONFIG_DVDNAV
    mp_dvdnav_context_free(mpctx);
    if (mpctx->stream->type == STREAMTYPE_DVDNAV) {
        mp_dvdnav_read_wait(mpctx->stream, 0, 1);
        mp_dvdnav_cell_has_changed(mpctx->stream, 1);
    }
#endif

    mpctx->seek = (struct seek_params){ 0 };
    get_relative_time(mpctx); // reset current delta
    // Make sure VO knows current pause state
    if (mpctx->sh_video)
        vo_control(mpctx->video_out,
                   mpctx->paused ? VOCTRL_PAUSE : VOCTRL_RESUME, NULL);

    if (mpctx->opts.start_paused)
        pause_player(mpctx);

    while (!mpctx->stop_play)
        run_playloop(mpctx);

    mp_msg(MSGT_GLOBAL, MSGL_V, "EOF code: %d  \n", mpctx->stop_play);

#ifdef CONFIG_DVBIN
    if (mpctx->dvbin_reopen) {
        mpctx->stop_play = 0;
        uninit_player(mpctx, INITIALIZED_ALL - (INITIALIZED_STREAM | INITIALIZED_GETCH2 | (opts->fixed_vo ? INITIALIZED_VO : 0)));
        cache_uninit(mpctx->stream);
        mpctx->dvbin_reopen = 0;
        goto goto_enable_cache;
    }
#endif

goto_next_file:  // don't jump here after ao/vo/getch initialization!

    mp_msg(MSGT_CPLAYER, MSGL_INFO, "\n");

    if (opts->benchmark) {
        double tot = video_time_usage + vout_time_usage + audio_time_usage;
        double total_time_usage;
        total_time_usage_start = GetTimer() - total_time_usage_start;
        total_time_usage = (float)total_time_usage_start * 0.000001;
        mp_msg(MSGT_CPLAYER, MSGL_INFO, "\nBENCHMARKs: VC:%8.3fs VO:%8.3fs "
               "A:%8.3fs Sys:%8.3fs = %8.3fs\n",
               video_time_usage, vout_time_usage, audio_time_usage,
               total_time_usage - tot, total_time_usage);
        if (total_time_usage > 0.0)
            mp_msg(MSGT_CPLAYER, MSGL_INFO, "BENCHMARK%%: VC:%8.4f%% "
                   "VO:%8.4f%% A:%8.4f%% Sys:%8.4f%% = %8.4f%%\n",
                   100.0 * video_time_usage / total_time_usage,
                   100.0 * vout_time_usage / total_time_usage,
                   100.0 * audio_time_usage / total_time_usage,
                   100.0 * (total_time_usage - tot) / total_time_usage,
                   100.0);
        if (total_frame_cnt && frame_dropping)
            mp_msg(MSGT_CPLAYER, MSGL_INFO, "BENCHMARKn: disp: %d (%3.2f fps)"
                   "  drop: %d (%d%%)  total: %d (%3.2f fps)\n",
                   total_frame_cnt - drop_frame_cnt,
                   (total_time_usage > 0.5) ? ((total_frame_cnt -
                           drop_frame_cnt) / total_time_usage) : 0,
                   drop_frame_cnt,
                   100 * drop_frame_cnt / total_frame_cnt,
                   total_frame_cnt,
                   (total_time_usage > 0.5) ?
                           (total_frame_cnt / total_time_usage) : 0);
    }

    // time to uninit all, except global stuff:
    int uninitialize_parts = INITIALIZED_ALL;
    if (opts->fixed_vo)
        uninitialize_parts -= INITIALIZED_VO;
    if (opts->gapless_audio && mpctx->stop_play == AT_END_OF_FILE)
        uninitialize_parts -= INITIALIZED_AO;
    uninit_player(mpctx, uninitialize_parts);

    if (mpctx->set_of_sub_size > 0) {
        current_module = "sub_free";
        for (i = 0; i < mpctx->set_of_sub_size; ++i) {
            sub_free(mpctx->set_of_subtitles[i]);
#ifdef CONFIG_ASS
            if (mpctx->set_of_ass_tracks[i])
                ass_free_track(mpctx->set_of_ass_tracks[i]);
#endif
        }
        mpctx->set_of_sub_size = 0;
    }
    mpctx->vo_sub_last = vo_sub = NULL;
    mpctx->subdata = NULL;
#ifdef CONFIG_ASS
    mpctx->osd->ass_track = NULL;
    if (mpctx->ass_library)
        ass_clear_fonts(mpctx->ass_library);
#endif

    if (!mpctx->stop_play) // In case some goto jumped here...
        mpctx->stop_play = PT_NEXT_ENTRY;

    int playtree_direction = 1;

    if (mpctx->stop_play == PT_NEXT_ENTRY
            || mpctx->stop_play == PT_PREV_ENTRY) {
        if (play_tree_iter_step(mpctx->playtree_iter, mpctx->play_tree_step, 0)
                != PLAY_TREE_ITER_ENTRY) {
            play_tree_iter_free(mpctx->playtree_iter);
            mpctx->playtree_iter = NULL;
        }
        mpctx->play_tree_step = 1;
    } else if (mpctx->stop_play == PT_UP_NEXT ||
               mpctx->stop_play == PT_UP_PREV) {
        int direction = mpctx->stop_play == PT_UP_NEXT ? 1 : -1;
        if (mpctx->playtree_iter) {
            if (play_tree_iter_up_step(mpctx->playtree_iter, direction, 0) !=
                    PLAY_TREE_ITER_ENTRY) {
                play_tree_iter_free(mpctx->playtree_iter);
                mpctx->playtree_iter = NULL;
            }
        }
    } else if (mpctx->stop_play == PT_STOP) {
        play_tree_iter_free(mpctx->playtree_iter);
        mpctx->playtree_iter = NULL;
    } else // NEXT PREV SRC
        playtree_direction = mpctx->stop_play == PT_PREV_SRC ? -1 : 1;

    while (mpctx->playtree_iter != NULL) {
        mpctx->filename = play_tree_iter_get_file(mpctx->playtree_iter,
                                                  playtree_direction);
        if (mpctx->filename == NULL) {
            if (play_tree_iter_step(mpctx->playtree_iter, playtree_direction,
                    0) != PLAY_TREE_ITER_ENTRY) {
                play_tree_iter_free(mpctx->playtree_iter);
                mpctx->playtree_iter = NULL;
            }
            ;
        } else
            break;
    }

    if (mpctx->playtree_iter != NULL || opts->player_idle_mode) {
        if (!mpctx->playtree_iter)
            mpctx->filename = NULL;
        mpctx->stop_play = 0;
        goto play_next_file;
    }

    exit_player_with_rc(mpctx, EXIT_EOF, 0);

    return 1;
}
#endif /* DISABLE_MAIN */<|MERGE_RESOLUTION|>--- conflicted
+++ resolved
@@ -1752,13 +1752,8 @@
     }
 
     // Clear the term osd line
-<<<<<<< HEAD
     if (opts->term_osd && mpctx->terminal_osd_text[0]) {
         mpctx->terminal_osd_text[0] = '\0';
-=======
-    if (opts->term_osd && osd->osd_text[0]) {
-        osd->osd_text[0] = 0;
->>>>>>> afecdb68
         mp_msg(MSGT_CPLAYER, MSGL_STATUS, "%s\n", opts->term_osd_esc);
     }
 }
